# The vLLM Dockerfile is used to construct vLLM image that can be directly used
# to run the OpenAI compatible server.

# Please update any changes made here to
# docs/source/dev/dockerfile/dockerfile.rst and
# docs/source/assets/dev/dockerfile-stages-dependency.png

ARG CUDA_VERSION=12.4.1
#################### BASE BUILD IMAGE ####################
# prepare basic build environment
FROM nvidia/cuda:${CUDA_VERSION}-devel-ubuntu20.04 AS base
ARG CUDA_VERSION=12.4.1
<<<<<<< HEAD
ARG PYTHON_VERSION=3.10
=======
ARG PYTHON_VERSION=3.12
>>>>>>> 9ba0817f
ENV DEBIAN_FRONTEND=noninteractive

# Install Python and other dependencies
RUN echo 'tzdata tzdata/Areas select America' | debconf-set-selections \
    && echo 'tzdata tzdata/Zones/America select Los_Angeles' | debconf-set-selections \
    && apt-get update -y \
    && apt-get install -y ccache software-properties-common git curl sudo \
    && add-apt-repository ppa:deadsnakes/ppa \
    && apt-get update -y \
    && apt-get install -y python${PYTHON_VERSION} python${PYTHON_VERSION}-dev python${PYTHON_VERSION}-venv \
    && update-alternatives --install /usr/bin/python3 python3 /usr/bin/python${PYTHON_VERSION} 1 \
    && update-alternatives --set python3 /usr/bin/python${PYTHON_VERSION} \
    && ln -sf /usr/bin/python${PYTHON_VERSION}-config /usr/bin/python3-config \
    && curl -sS https://bootstrap.pypa.io/get-pip.py | python${PYTHON_VERSION} \
    && python3 --version && python3 -m pip --version

# Workaround for https://github.com/openai/triton/issues/2507 and
# https://github.com/pytorch/pytorch/issues/107960 -- hopefully
# this won't be needed for future versions of this docker image
# or future versions of triton.
RUN ldconfig /usr/local/cuda-$(echo $CUDA_VERSION | cut -d. -f1,2)/compat/

WORKDIR /workspace

# install build and runtime dependencies
COPY requirements-common.txt requirements-common.txt
COPY requirements-cuda.txt requirements-cuda.txt
RUN --mount=type=cache,target=/root/.cache/pip \
    python3 -m pip install -r requirements-cuda.txt


# cuda arch list used by torch
# can be useful for both `dev` and `test`
# explicitly set the list to avoid issues with torch 2.2
# see https://github.com/pytorch/pytorch/pull/123243
ARG torch_cuda_arch_list='7.0 7.5 8.0 8.6 8.9 9.0+PTX'
ENV TORCH_CUDA_ARCH_LIST=${torch_cuda_arch_list}
#################### BASE BUILD IMAGE ####################

#################### WHEEL BUILD IMAGE ####################
FROM base AS build

# install build dependencies
COPY requirements-build.txt requirements-build.txt

RUN --mount=type=cache,target=/root/.cache/pip \
    python3 -m pip install -r requirements-build.txt

# files and directories related to build wheels
COPY csrc csrc
COPY setup.py setup.py
COPY cmake cmake
COPY CMakeLists.txt CMakeLists.txt
COPY requirements-common.txt requirements-common.txt
COPY requirements-cuda.txt requirements-cuda.txt
COPY pyproject.toml pyproject.toml
COPY vllm vllm

# max jobs used by Ninja to build extensions
ARG max_jobs=2
ENV MAX_JOBS=${max_jobs}
# number of threads used by nvcc
ARG nvcc_threads=8
ENV NVCC_THREADS=$nvcc_threads

ARG buildkite_commit
ENV BUILDKITE_COMMIT=${buildkite_commit}

ARG USE_SCCACHE
ARG SCCACHE_BUCKET_NAME=vllm-build-sccache
ARG SCCACHE_REGION_NAME=us-west-2
# if USE_SCCACHE is set, use sccache to speed up compilation
RUN --mount=type=cache,target=/root/.cache/pip \
    if [ "$USE_SCCACHE" = "1" ]; then \
        echo "Installing sccache..." \
        && curl -L -o sccache.tar.gz https://github.com/mozilla/sccache/releases/download/v0.8.1/sccache-v0.8.1-x86_64-unknown-linux-musl.tar.gz \
        && tar -xzf sccache.tar.gz \
        && sudo mv sccache-v0.8.1-x86_64-unknown-linux-musl/sccache /usr/bin/sccache \
        && rm -rf sccache.tar.gz sccache-v0.8.1-x86_64-unknown-linux-musl \
        && export SCCACHE_BUCKET=${SCCACHE_BUCKET_NAME} \
        && export SCCACHE_REGION=${SCCACHE_REGION_NAME} \
        && export SCCACHE_IDLE_TIMEOUT=0 \
        && export CMAKE_BUILD_TYPE=Release \
        && sccache --show-stats \
        && python3 setup.py bdist_wheel --dist-dir=dist --py-limited-api=cp38 \
        && sccache --show-stats; \
    fi

ENV CCACHE_DIR=/root/.cache/ccache
RUN --mount=type=cache,target=/root/.cache/ccache \
    --mount=type=cache,target=/root/.cache/pip \
    if [ "$USE_SCCACHE" != "1" ]; then \
        python3 setup.py bdist_wheel --dist-dir=dist --py-limited-api=cp38; \
    fi

# Check the size of the wheel if RUN_WHEEL_CHECK is true
COPY .buildkite/check-wheel-size.py check-wheel-size.py
# Default max size of the wheel is 250MB
ARG VLLM_MAX_SIZE_MB=250
ENV VLLM_MAX_SIZE_MB=$VLLM_MAX_SIZE_MB
ARG RUN_WHEEL_CHECK=true
RUN if [ "$RUN_WHEEL_CHECK" = "true" ]; then \
        python3 check-wheel-size.py dist; \
    else \
        echo "Skipping wheel size check."; \
    fi
#################### EXTENSION Build IMAGE ####################

#################### DEV IMAGE ####################
FROM base as dev

COPY requirements-lint.txt requirements-lint.txt
COPY requirements-test.txt requirements-test.txt
COPY requirements-dev.txt requirements-dev.txt
RUN --mount=type=cache,target=/root/.cache/pip \
    python3 -m pip install -r requirements-dev.txt

#################### DEV IMAGE ####################
#################### vLLM installation IMAGE ####################
# image with vLLM installed
FROM nvidia/cuda:${CUDA_VERSION}-base-ubuntu20.04 AS vllm-base
ARG CUDA_VERSION=12.4.1
ARG PYTHON_VERSION=3.12
WORKDIR /vllm-workspace
ENV DEBIAN_FRONTEND=noninteractive

RUN PYTHON_VERSION_STR=$(echo ${PYTHON_VERSION} | sed 's/\.//g') && \
    echo "export PYTHON_VERSION_STR=${PYTHON_VERSION_STR}" >> /etc/environment

# Install Python and other dependencies
RUN echo 'tzdata tzdata/Areas select America' | debconf-set-selections \
    && echo 'tzdata tzdata/Zones/America select Los_Angeles' | debconf-set-selections \
    && apt-get update -y \
    && apt-get install -y ccache software-properties-common git curl sudo vim python3-pip \
<<<<<<< HEAD
=======
    && apt-get install -y ffmpeg libsm6 libxext6 libgl1 \
>>>>>>> 9ba0817f
    && add-apt-repository ppa:deadsnakes/ppa \
    && apt-get update -y \
    && apt-get install -y python${PYTHON_VERSION} python${PYTHON_VERSION}-dev python${PYTHON_VERSION}-venv libibverbs-dev \
    && update-alternatives --install /usr/bin/python3 python3 /usr/bin/python${PYTHON_VERSION} 1 \
    && update-alternatives --set python3 /usr/bin/python${PYTHON_VERSION} \
    && ln -sf /usr/bin/python${PYTHON_VERSION}-config /usr/bin/python3-config \
    && curl -sS https://bootstrap.pypa.io/get-pip.py | python${PYTHON_VERSION} \
    && python3 --version && python3 -m pip --version

# Workaround for https://github.com/openai/triton/issues/2507 and
# https://github.com/pytorch/pytorch/issues/107960 -- hopefully
# this won't be needed for future versions of this docker image
# or future versions of triton.
RUN ldconfig /usr/local/cuda-$(echo $CUDA_VERSION | cut -d. -f1,2)/compat/

# install vllm wheel first, so that torch etc will be installed
RUN --mount=type=bind,from=build,src=/workspace/dist,target=/vllm-workspace/dist \
    --mount=type=cache,target=/root/.cache/pip \
    python3 -m pip install dist/*.whl --verbose

RUN --mount=type=cache,target=/root/.cache/pip \
    . /etc/environment && \
    python3 -m pip install https://github.com/flashinfer-ai/flashinfer/releases/download/v0.1.6/flashinfer-0.1.6+cu121torch2.4-cp${PYTHON_VERSION_STR}-cp${PYTHON_VERSION_STR}-linux_x86_64.whl
#################### vLLM installation IMAGE ####################


#################### TEST IMAGE ####################
# image to run unit testing suite
# note that this uses vllm installed by `pip`
FROM vllm-base AS test

ADD . /vllm-workspace/

# install development dependencies (for testing)
# A newer setuptools is required for installing some test dependencies from source that do not publish python 3.12 wheels
# This installation must complete before the test dependencies are collected and installed.
RUN --mount=type=cache,target=/root/.cache/pip \
    python3 -m pip install "setuptools>=74.1.1"
RUN --mount=type=cache,target=/root/.cache/pip \
    python3 -m pip install -r requirements-dev.txt

# doc requires source code
# we hide them inside `test_docs/` , so that this source code
# will not be imported by other tests
RUN mkdir test_docs
RUN mv docs test_docs/
RUN mv vllm test_docs/

#################### TEST IMAGE ####################

#################### OPENAI API SERVER ####################
# openai api server alternative
FROM vllm-base AS vllm-openai

# install additional dependencies for openai api server
RUN --mount=type=cache,target=/root/.cache/pip \
    pip install accelerate hf_transfer 'modelscope!=1.15.0'

ENV VLLM_USAGE_SOURCE production-docker-image

ENTRYPOINT ["python3", "-m", "vllm.entrypoints.openai.api_server"]
#################### OPENAI API SERVER ####################<|MERGE_RESOLUTION|>--- conflicted
+++ resolved
@@ -10,11 +10,7 @@
 # prepare basic build environment
 FROM nvidia/cuda:${CUDA_VERSION}-devel-ubuntu20.04 AS base
 ARG CUDA_VERSION=12.4.1
-<<<<<<< HEAD
-ARG PYTHON_VERSION=3.10
-=======
 ARG PYTHON_VERSION=3.12
->>>>>>> 9ba0817f
 ENV DEBIAN_FRONTEND=noninteractive
 
 # Install Python and other dependencies
@@ -149,10 +145,7 @@
     && echo 'tzdata tzdata/Zones/America select Los_Angeles' | debconf-set-selections \
     && apt-get update -y \
     && apt-get install -y ccache software-properties-common git curl sudo vim python3-pip \
-<<<<<<< HEAD
-=======
     && apt-get install -y ffmpeg libsm6 libxext6 libgl1 \
->>>>>>> 9ba0817f
     && add-apt-repository ppa:deadsnakes/ppa \
     && apt-get update -y \
     && apt-get install -y python${PYTHON_VERSION} python${PYTHON_VERSION}-dev python${PYTHON_VERSION}-venv libibverbs-dev \
