--- conflicted
+++ resolved
@@ -85,22 +85,22 @@
 add_custom_target(default)
 message(STATUS "Enabling core extension.")
 
-# # Define _core_C extension
-# #  built for (almost) every target platform, (excludes TPU and Neuron)
-
-# set(VLLM_EXT_SRC
-#   "csrc/core/torch_bindings.cpp")
-
-# define_gpu_extension_target(
-#   _core_C
-#   DESTINATION vllm
-#   LANGUAGE CXX
-#   SOURCES ${VLLM_EXT_SRC}
-#   COMPILE_FLAGS ${CXX_COMPILE_FLAGS}
-#   USE_SABI 3
-#   WITH_SOABI)
-
-# add_dependencies(default _core_C)
+# Define _core_C extension
+#  built for (almost) every target platform, (excludes TPU and Neuron)
+
+set(VLLM_EXT_SRC
+  "csrc/core/torch_bindings.cpp")
+
+define_gpu_extension_target(
+  _core_C
+  DESTINATION vllm
+  LANGUAGE CXX
+  SOURCES ${VLLM_EXT_SRC}
+  COMPILE_FLAGS ${CXX_COMPILE_FLAGS}
+  USE_SABI 3
+  WITH_SOABI)
+
+add_dependencies(default _core_C)
 
 #
 # Forward the non-CUDA device extensions to external CMake scripts.
@@ -109,10 +109,6 @@
     NOT VLLM_TARGET_DEVICE STREQUAL "rocm")
     if (VLLM_TARGET_DEVICE STREQUAL "cpu")
         include(${CMAKE_CURRENT_LIST_DIR}/cmake/cpu_extension.cmake)
-    elseif(VLLM_TARGET_DEVICE STREQUAL "xpu")
-        message(STATUS "Building XPU")
-        set(VLLM_GPU_LANG "SYCL")
-        include(${CMAKE_CURRENT_LIST_DIR}/cmake/xpu_extension.cmake)
     else()
         return()
     endif()
@@ -239,10 +235,7 @@
           "-gencode arch=compute_90a,code=sm_90a")
   endif()
 
-<<<<<<< HEAD
-=======
-
->>>>>>> 9ba0817f
+
   #
   # Machete kernels
 
