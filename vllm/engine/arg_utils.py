--- conflicted
+++ resolved
@@ -8,17 +8,10 @@
 import torch
 
 import vllm.envs as envs
-<<<<<<< HEAD
-from vllm.config import (CacheConfig, DecodingConfig, DeviceConfig,
-                         EngineConfig, LoadConfig, LoadFormat, LoRAConfig,
-                         ModelConfig, ObservabilityConfig, ParallelConfig,
-                         PromptAdapterConfig, SchedulerConfig,
-=======
 from vllm.config import (CacheConfig, ConfigFormat, DecodingConfig,
                          DeviceConfig, EngineConfig, LoadConfig, LoadFormat,
                          LoRAConfig, ModelConfig, ObservabilityConfig,
                          ParallelConfig, PromptAdapterConfig, SchedulerConfig,
->>>>>>> 9ba0817f
                          SpeculativeConfig, TokenizerPoolConfig)
 from vllm.executor.executor_base import ExecutorBase
 from vllm.logger import init_logger
@@ -33,8 +26,6 @@
 
 ALLOWED_DETAILED_TRACE_MODULES = ["model", "worker", "all"]
 
-<<<<<<< HEAD
-=======
 DEVICE_OPTIONS = [
     "auto",
     "cuda",
@@ -45,7 +36,6 @@
     "xpu",
 ]
 
->>>>>>> 9ba0817f
 
 def nullable_str(val: str):
     if not val or val == "None":
@@ -788,8 +778,6 @@
         engine_args = cls(**{attr: getattr(args, attr) for attr in attrs})
         return engine_args
 
-<<<<<<< HEAD
-=======
     def create_model_config(self) -> ModelConfig:
         return ModelConfig(
             model=self.model,
@@ -827,7 +815,6 @@
             ignore_patterns=self.ignore_patterns,
         )
 
->>>>>>> 9ba0817f
     def create_engine_config(self) -> EngineConfig:
         # gguf file needs a specific model loader and doesn't use hf_repo
         if check_gguf_file(self.model):
@@ -854,33 +841,6 @@
             f", but got {self.cpu_offload_gb}")
 
         device_config = DeviceConfig(device=self.device)
-<<<<<<< HEAD
-        model_config = ModelConfig(
-            model=self.model,
-            tokenizer=self.tokenizer,
-            tokenizer_mode=self.tokenizer_mode,
-            trust_remote_code=self.trust_remote_code,
-            dtype=self.dtype,
-            seed=self.seed,
-            revision=self.revision,
-            code_revision=self.code_revision,
-            rope_scaling=self.rope_scaling,
-            rope_theta=self.rope_theta,
-            tokenizer_revision=self.tokenizer_revision,
-            max_model_len=self.max_model_len,
-            quantization=self.quantization,
-            quantization_param_path=self.quantization_param_path,
-            enforce_eager=self.enforce_eager,
-            max_context_len_to_capture=self.max_context_len_to_capture,
-            max_seq_len_to_capture=self.max_seq_len_to_capture,
-            max_logprobs=self.max_logprobs,
-            disable_sliding_window=self.disable_sliding_window,
-            skip_tokenizer_init=self.skip_tokenizer_init,
-            served_model_name=self.served_model_name,
-            limit_mm_per_prompt=self.limit_mm_per_prompt,
-            use_async_output_proc=not self.disable_async_output_proc,
-            override_neuron_config=self.override_neuron_config)
-=======
         model_config = self.create_model_config()
 
         if model_config.is_multimodal_model:
@@ -890,7 +850,6 @@
                     "supported for multimodal models and has been disabled.")
             self.enable_prefix_caching = False
 
->>>>>>> 9ba0817f
         cache_config = CacheConfig(
             block_size=self.block_size if self.device != "neuron" else
             self.max_model_len,  # neuron needs block_size = max_model_len
@@ -1093,19 +1052,6 @@
                      async_args_only: bool = False) -> FlexibleArgumentParser:
         if not async_args_only:
             parser = EngineArgs.add_cli_args(parser)
-<<<<<<< HEAD
-        parser.add_argument('--engine-use-ray',
-                            action='store_true',
-                            help='Use Ray to start the LLM engine in a '
-                            'separate process as the server process.'
-                            '(DEPRECATED. This argument is deprecated '
-                            'and will be removed in a future update. '
-                            'Set `VLLM_ALLOW_ENGINE_USE_RAY=1` to force '
-                            'use it. See '
-                            'https://github.com/vllm-project/vllm/issues/7045.'
-                            ')')
-=======
->>>>>>> 9ba0817f
         parser.add_argument('--disable-log-requests',
                             action='store_true',
                             help='Disable logging requests.')
