--- conflicted
+++ resolved
@@ -191,12 +191,7 @@
                                    self.download_dir, self.load_format,
                                    self.dtype, self.seed, self.revision,
                                    self.tokenizer_revision, self.max_model_len,
-<<<<<<< HEAD
-                                   self.quantization, self.device)
-        # gc-TODO: disable cache_config later
-=======
                                    self.quantization)
->>>>>>> dd60db08
         cache_config = CacheConfig(
             self.block_size, self.gpu_memory_utilization, self.swap_space,
             getattr(model_config.hf_config, 'sliding_window', None))
