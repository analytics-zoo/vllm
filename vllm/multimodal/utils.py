--- conflicted
+++ resolved
@@ -11,6 +11,7 @@
 
 import vllm.envs as envs
 from vllm.connections import global_http_connection
+from vllm.envs import VLLM_AUDIO_FETCH_TIMEOUT, VLLM_IMAGE_FETCH_TIMEOUT
 from vllm.logger import init_logger
 from vllm.transformers_utils.tokenizer import AnyTokenizer, get_tokenizer
 from vllm.utils import PlaceholderModule
@@ -123,14 +124,6 @@
 
     By default, the image is converted into RGB format.
     """
-<<<<<<< HEAD
-    if image_url.startswith('http'):
-        image_raw = await global_http_connection.async_get_bytes(
-            image_url,
-            timeout=envs.VLLM_IMAGE_FETCH_TIMEOUT,
-        )
-        image = _load_image_from_bytes(image_raw)
-=======
     import os
     if os.path.exists(image_url):
        image = Image.open(image_url).convert('RGB')
@@ -140,9 +133,10 @@
             image = Image.open(requests.get(image_url, stream=True).raw)
         except:
             image_raw = await global_http_connection.async_get_bytes(
-                image_url, timeout=VLLM_IMAGE_FETCH_TIMEOUT)
+                image_url,
+            timeout=envs.VLLM_IMAGE_FETCH_TIMEOUT,
+        )
             image = _load_image_from_bytes(image_raw)
->>>>>>> 8fb3efa8
 
     elif image_url.startswith('data:image'):
         image = _load_image_from_data_url(image_url)
