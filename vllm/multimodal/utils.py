--- conflicted
+++ resolved
@@ -4,10 +4,7 @@
 from typing import Any, List, Optional, Tuple, TypeVar, Union
 
 import numpy as np
-<<<<<<< HEAD
-=======
 import numpy.typing as npt
->>>>>>> 9ba0817f
 from PIL import Image
 
 from vllm.connections import global_http_connection
@@ -62,14 +59,9 @@
     By default, the image is converted into RGB format.
     """
     if image_url.startswith('http'):
-        try:
-            import requests
-            image = Image.open(requests.get(image_url, stream=True).raw)
-        except:
-            image_raw = await global_http_connection.async_get_bytes(
-                image_url, timeout=VLLM_IMAGE_FETCH_TIMEOUT)
-            image = _load_image_from_bytes(image_raw)
-
+        image_raw = await global_http_connection.async_get_bytes(
+            image_url, timeout=VLLM_IMAGE_FETCH_TIMEOUT)
+        image = _load_image_from_bytes(image_raw)
 
     elif image_url.startswith('data:image'):
         image = _load_image_from_data_url(image_url)
@@ -196,8 +188,6 @@
     return image
 
 
-<<<<<<< HEAD
-=======
 def try_import_video_packages() -> Any:
     try:
         import cv2
@@ -239,7 +229,6 @@
         return sampled_frames
 
 
->>>>>>> 9ba0817f
 # Utilities for input processors
 _T = TypeVar("_T", str, int)
 
