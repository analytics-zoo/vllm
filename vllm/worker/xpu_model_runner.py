--- conflicted
+++ resolved
@@ -48,12 +48,7 @@
     input_positions: Optional[torch.Tensor] = None
     attn_metadata: Optional["AttentionMetadata"] = None
     sampling_metadata: Optional["SamplingMetadata"] = None
-<<<<<<< HEAD
     multi_modal_kwargs: Optional[Mapping[str, BatchedTensorInputs]] = None
-=======
-    multi_modal_kwargs: Optional[Mapping[str, BatchedTensors]] = None
-    virtual_engine: int = 0
->>>>>>> 164ff10b
 
     def as_broadcastable_tensor_dict(
             self) -> Dict[str, Union[int, torch.Tensor]]:
