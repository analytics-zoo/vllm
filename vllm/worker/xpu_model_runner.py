import dataclasses
import time
import weakref
from collections import defaultdict
from dataclasses import dataclass
from typing import (TYPE_CHECKING, Any, Callable, Dict, List, Optional, Tuple,
                    Type, TypeVar)

import torch
import torch.nn as nn

from vllm.attention import get_attn_backend
from vllm.config import VllmConfig
from vllm.distributed import get_pp_group
from vllm.inputs import INPUT_REGISTRY, InputRegistry
from vllm.logger import init_logger
from vllm.model_executor import SamplingMetadataCache
from vllm.model_executor.layers.sampler import SamplerOutput
from vllm.model_executor.model_loader import get_model
from vllm.model_executor.model_loader.tensorizer import TensorizerConfig
from vllm.multimodal import (MULTIMODAL_REGISTRY, BatchedTensorInputs,
                             MultiModalKwargs, MultiModalPlaceholderMap,
                             MultiModalRegistry)
from vllm.sampling_params import SamplingParams
from vllm.sequence import IntermediateTensors, SequenceGroupMetadata
from vllm.utils import DeviceMemoryProfiler, make_tensor_with_pad
from vllm.worker.model_runner import AttentionMetadata, SamplingMetadata
from vllm.model_executor.layers.rotary_embedding import MRotaryEmbedding
from vllm.worker.model_runner_base import (
    ModelRunnerBase, ModelRunnerInputBase, ModelRunnerInputBuilderBase,
    _add_attn_metadata_broadcastable_dict,
    _add_sampling_metadata_broadcastable_dict,
    _init_attn_metadata_from_tensor_dict,
    _init_sampling_metadata_from_tensor_dict)
from vllm.attention.backends.utils import is_block_tables_empty
if TYPE_CHECKING:
    from vllm.attention.backends.abstract import AttentionBackend

logger = init_logger(__name__)

_PAD_SLOT_ID = -1

TModelInputForXPU = TypeVar('TModelInputForXPU', bound="ModelInputForXPU")


@dataclass(frozen=True)
class ModelInputForXPU(ModelRunnerInputBase):
    """
    Used by the NeuronModelRunner.
    """
    input_tokens: Optional[torch.Tensor] = None
    input_positions: Optional[torch.Tensor] = None
    attn_metadata: Optional["AttentionMetadata"] = None
    multi_modal_kwargs: Optional[BatchedTensorInputs] = None
    virtual_engine: Optional[int] = None
    seq_lens: Optional[List[int]] = None
    query_lens: Optional[List[int]] = None
    async_callback: Optional[Callable] = None

    def as_broadcastable_tensor_dict(self) -> Dict[str, Any]:
        tensor_dict = {
            "input_tokens": self.input_tokens,
            "input_positions": self.input_positions,
            "multi_modal_kwargs": self.multi_modal_kwargs,
        }
        _add_attn_metadata_broadcastable_dict(tensor_dict, self.attn_metadata)

        return tensor_dict

    @classmethod
    def from_broadcasted_tensor_dict(
        cls: Type[TModelInputForXPU],
        tensor_dict: Dict[str, Any],
        attn_backend: Optional["AttentionBackend"] = None,
    ) -> TModelInputForXPU:
        if attn_backend is not None:
            tensor_dict = _init_attn_metadata_from_tensor_dict(
                attn_backend, tensor_dict)
        return cls(**tensor_dict)


@dataclass(frozen=True)
class ModelInputForXPUWithSamplingMetadata(ModelInputForXPU):
    """
    Used by the ModelRunner.
    """
    sampling_metadata: Optional["SamplingMetadata"] = None

    def as_broadcastable_tensor_dict(self) -> Dict[str, Any]:
        tensor_dict = {
            "input_tokens": self.input_tokens,
            "input_positions": self.input_positions,
            "multi_modal_kwargs": self.multi_modal_kwargs,
        }
        _add_attn_metadata_broadcastable_dict(tensor_dict, self.attn_metadata)
        _add_sampling_metadata_broadcastable_dict(tensor_dict,
                                                  self.sampling_metadata)
        return tensor_dict

    @classmethod
    def from_broadcasted_tensor_dict(
        cls,
        tensor_dict: Dict[str, Any],
        attn_backend: Optional["AttentionBackend"] = None,
    ) -> "ModelInputForXPUWithSamplingMetadata":
        tensor_dict = _init_sampling_metadata_from_tensor_dict(tensor_dict)
        if attn_backend is not None:
            tensor_dict = _init_attn_metadata_from_tensor_dict(
                attn_backend, tensor_dict)
        return cls(**tensor_dict)


class ModelInputForXPUBuilder(ModelRunnerInputBuilderBase[ModelInputForXPU]):

    def __init__(self,
                 runner: "XPUModelRunnerBase",
                 finished_requests_ids: Optional[List[str]] = None) -> None:
        super().__init__()
        self.seq_group_metadata_list: List[SequenceGroupMetadata] = []
        self.runner = runner
        self.model_input_cls = self.runner._model_input_cls
        self.attn_backend = self.runner.attn_backend
        self.sliding_window = self.runner.sliding_window
        self.block_size = self.runner.block_size
        self.device = self.runner.device
        self.scheduler_config = self.runner.scheduler_config
        self.cache_config = self.runner.cache_config
        # Multi-modal data support
        self.multi_modal_input_mapper = self.runner.multi_modal_input_mapper

    def add_seq_group(self, seq_group_metadata: SequenceGroupMetadata):
        self.seq_group_metadata_list.append(seq_group_metadata)

    def build(self) -> ModelInputForXPU:
        input_tokens: List[int] = []
        input_positions: List[int] = []
        slot_mapping: List[int] = []

        seq_lens: List[int] = []
        # Prefill's seq_len: query_length + chunked_prefill length
        prefill_seq_lens: List[int] = []
        decode_seq_lens: List[int] = []
        context_lens: List[int] = []
        query_lens: List[int] = []
        # One for each sequence, physical blocks
        block_tables: List[List[int]] = []
        multi_modal_inputs_list: List[MultiModalInputs] = []

        num_prefills = 0
        num_prefill_tokens = 0
        num_decode_tokens = 0

        if len(self.seq_group_metadata_list) == 0:
            return None

        for seq_group_metadata in self.seq_group_metadata_list:
            seq_ids = list(seq_group_metadata.seq_data.keys())
            # is_prompt indicates that it is still in prompt states
            # TODO: remove this is_prompt
            is_prompt = seq_group_metadata.is_prompt

            # Iterate over all the seqs in the seq_group
            for seq_id in seq_ids:
                # Check for prefix caching
                computed_block_nums = seq_group_metadata.computed_block_nums
                if (self.scheduler_config is not None
                    and self.scheduler_config.chunked_prefill_enabled
                    and not (computed_block_nums is None or computed_block_nums == [])):
                    raise RuntimeError("chunked prefill cannot be used with prefix caching")
                seq_data = seq_group_metadata.seq_data[seq_id]
                # Context_len: how many tokens that have been computed
                if is_prompt:
                    if self.scheduler_config.chunked_prefill_enabled:
                        context_len = seq_data.get_num_computed_tokens()
                    elif computed_block_nums is not None:
                        context_len = len(computed_block_nums) * self.block_size
                    else:
                        context_len = 0
                else:
                    context_len = seq_data.get_len() - 1

                # Get tokens for this sequence
                # For prefill, the seq_len will be the second one.
                # For decoding, the seq_len will be the first one.
                seq_len = min(seq_data.get_len(), context_len + seq_group_metadata.token_chunk_size)

                if is_prompt:
                    tokens = seq_data.get_token_ids()[context_len: seq_len]
                else:
                    # Last token
                    tokens = [seq_data.get_last_token_id()]

                if (computed_block_nums is not None or self.scheduler_config.chunked_prefill_enabled or not is_prompt):
                    # Chunked prefill or decoding
                    # For chunked prefill, the block tables may not be None
                    if seq_group_metadata.block_tables is not None:
                        block_table = seq_group_metadata.block_tables[seq_id]
                    else:
                        block_table = []
                else:
                    # Prefill without chunked prefill
                    block_table = []
                if self.sliding_window is not None:
                    sliding_window_blocks = (self.sliding_window //
                                             self.block_size)
                    block_table = block_table[-sliding_window_blocks:]
                block_tables.append(block_table)
                # Total seq_lens
                seq_len = seq_len if self.sliding_window is None else min(
                    seq_len, self.sliding_window)
                seq_lens.append(seq_len)
                input_tokens.extend(tokens)
                query_len = seq_len - context_len
                if is_prompt or self.scheduler_config.chunked_prefill_enabled:
                    context_lens.append(context_len)
                    query_lens.append(query_len)
                    input_positions.extend(list(range(context_len, seq_len)))
                else:
                    context_lens = seq_lens
                    query_lens = seq_lens
                    position = seq_len - 1
                    input_positions.append(position)
                if is_prompt:
                    mm_data = seq_group_metadata.multi_modal_data
                    if mm_data:
                        mm_kwargs = self.multi_modal_input_mapper(mm_data)
                        multi_modal_inputs_list.append(mm_kwargs)
                    if self.runner.model_is_mrope and mm_data:
                        image_grid_thw = mm_kwargs.get("image_grid_thw", None)
                        video_grid_thw = mm_kwargs.get("video_grid_thw", None)
                        assert image_grid_thw is not None or video_grid_thw is not None, (
                            "mrope embedding type requires multi-modal input mapper "
                            "returns 'image_grid_thw' or 'video_grid_thw'.")

                        hf_config = self.runner.model_config.hf_config
                        token_ids = seq_data.get_token_ids()
                        temp_mrope_input_positions, mrope_position_delta = \
                            MRotaryEmbedding.get_input_positions(
                                token_ids,
                                image_grid_thw=image_grid_thw,
                                video_grid_thw=video_grid_thw,
                                image_token_id=hf_config.image_token_id,
                                video_token_id=hf_config.video_token_id,
                                vision_start_token_id=hf_config.vision_start_token_id,
                                vision_end_token_id=hf_config.vision_end_token_id,
                                spatial_merge_size=hf_config.vision_config.spatial_merge_size,
                                context_len=0,
                            )
                        seq_data.mrope_position_delta = mrope_position_delta
                        mrope_input_positions = [[] for _ in range(3)]
                        for idx in range(3):
                            # msections = temp_mrope_input_positions
                            # for _seq_mrope_input_positions in msections:
                            mrope_input_positions[idx].extend(
                                temp_mrope_input_positions[idx])
                        input_positions = mrope_input_positions
                if is_prompt:
                    assert len(seq_ids) == 1
                    num_prefills += 1
                    num_prefill_tokens += len(tokens)
                    prefill_seq_lens.append(seq_len)
                else:
                    assert query_len == 1, "Wrong query length in decoding"
                    num_decode_tokens += 1
                    decode_seq_lens = seq_lens
                    #decode_seq_lens.append(seq_len)
                if is_block_tables_empty(seq_group_metadata.block_tables):
                    slot_mapping.extend([_PAD_SLOT_ID] * seq_len)
                    continue
                # seq_id: List[int]
                block_table = seq_group_metadata.block_tables[seq_id]

                start_idx=0
                if self.sliding_window is not None:
                    start_idx = max(0, seq_len - self.sliding_window)
                # TODO: add sliding window
                for i in range(context_len, seq_len):
                    if i < start_idx:
                        slot_mapping.append(_PAD_SLOT_ID)
                        continue
                    block_number = block_table[i // self.block_size]
                    block_offset = i % self.block_size
                    # slot_mapping is when we flatteren the blocks, and see which block it is located
                    # block_table is a logical -> to physical transition...
                    # i // block_size is the logical block number
                    slot_mapping.append(block_number * self.block_size + block_offset)
        max_decode_seq_len = max(decode_seq_lens, default=0)
        is_prompt = (self.seq_group_metadata_list[0].is_prompt
                if self.seq_group_metadata_list else None)
        need_block_table = False
        if  self.scheduler_config.chunked_prefill_enabled or not is_prompt or self.cache_config.enable_prefix_caching:
            need_block_table = True
            # max_block_table_len = max(
            #     len(block_table) for block_table in block_tables)
            block_tables = make_tensor_with_pad(
                block_tables,
                # max_len=max_block_table_len,
                pad=0,
                dtype=torch.int,
                device=self.device,
            )
        input_tokens_tensor = torch.tensor(input_tokens,
                                           dtype=torch.long,
                                           device=self.device)
        input_positions_tensor = torch.tensor(input_positions,
                                              dtype=torch.long,
                                              device=self.device)
        slot_mapping_tensor = torch.tensor(slot_mapping,
                                           dtype=torch.long,
                                           device=self.device)
        if need_block_table:
            seq_lens_tensor = torch.tensor(seq_lens,
                                        dtype=torch.int,
                                        device=self.device)
        else:
<<<<<<< HEAD
            (input_tokens, input_positions,
             attn_metadata) = self._prepare_decode(
                 self.seq_group_metadata_list)
            seq_lens = None
            multi_modal_kwargs = None
=======
            seq_lens_tensor = torch.tensor([])
        if self.scheduler_config.chunked_prefill_enabled or self.cache_config.enable_prefix_caching:
            context_lens_tensor = torch.tensor(context_lens,
                                            dtype=torch.int,
                                            device=self.device)
            query_lens_tensor = torch.tensor(query_lens,
                                            dtype=torch.long,
                                            device=self.device)
            query_start_loc = torch.zeros(query_lens_tensor.shape[0] + 1,
                                        dtype=torch.int32,
                                        device=self.device)

            torch.cumsum(query_lens_tensor,
                        dim=0,
                        dtype=query_start_loc.dtype,
                        out=query_start_loc[1:])
        else:
            context_lens_tensor = context_lens
            query_start_loc = query_lens
>>>>>>> 8fb3efa8

        # Generate attn_metadata
        attn_metadata = self.attn_backend.make_metadata(
            # FIXME: Later maybe we can get rid of this parameter
            is_prompt=is_prompt, #1
            num_prefills=num_prefills, # 6
            slot_mapping=slot_mapping_tensor, # 2
            num_prefill_tokens=num_prefill_tokens, # 7
            num_decode_tokens=num_decode_tokens, # 8
            seq_lens=seq_lens, # 3
            seqlen_q=torch.tensor([]), # 4
            # max_seqlen=max_seqlen, # 5
            max_seqlen=max(query_lens),
            seq_lens_tensor=seq_lens_tensor, # 9
            # max_query_len=max_query_len,
            max_decode_seq_len=max_decode_seq_len, # 10
            query_start_loc=query_start_loc,
            # seq_start_loc=seq_start_loc,
            context_lens=context_lens_tensor,
            block_tables=block_tables if need_block_table else torch.tensor([], device=self.device, dtype=torch.int) # 11
        )
        if multi_modal_inputs_list is not None and len(multi_modal_inputs_list) > 0:
            multi_modal_kwargs = MultiModalInputs.batch(multi_modal_inputs_list)
        else:
            multi_modal_kwargs = None
        return self.model_input_cls(
            input_tokens=input_tokens_tensor,
            input_positions=input_positions_tensor,
            attn_metadata=attn_metadata,
            multi_modal_kwargs=multi_modal_kwargs,
            seq_lens=seq_lens,
            query_lens=query_lens,
        )

    def _prepare_prompt(
        self,
        seq_group_metadata_list: List[SequenceGroupMetadata],
    ) -> Tuple[torch.Tensor, torch.Tensor, AttentionMetadata, List[int],
               BatchedTensorInputs]:
        assert len(seq_group_metadata_list) > 0
        input_tokens: List[int] = []
        input_positions: List[int] = []
        slot_mapping: List[int] = []
        seq_lens: List[int] = []
        multi_modal_kwargs_list: List[MultiModalKwargs] = []
        multi_modal_placeholder_maps: Dict[
            str,
            MultiModalPlaceholderMap] = defaultdict(MultiModalPlaceholderMap)

        for seq_group_metadata in seq_group_metadata_list:
            assert seq_group_metadata.is_prompt
            seq_ids = list(seq_group_metadata.seq_data.keys())
            assert len(seq_ids) == 1
            seq_id = seq_ids[0]

            seq_data = seq_group_metadata.seq_data[seq_id]
            prompt_tokens = seq_data.get_token_ids()
            computed_len = seq_data.get_num_computed_tokens()
            seq_len = len(prompt_tokens)

            seq_lens.append(seq_len)  # Prompt token num
            input_tokens.extend(prompt_tokens)  # Token ids

            # Token position ids
            # NOTE(woosuk): Here we assume that the first token in the prompt
            # is always the first token in the sequence.
<<<<<<< HEAD
            positions_range = range(computed_len, seq_len)
            input_positions.extend(list(positions_range))

            if seq_group_metadata.multi_modal_data:
                # NOTE: mm_data only includes the subset of multi-modal items
                # that intersect with the current prefill positions.
                mm_data, placeholder_maps = MultiModalPlaceholderMap \
                    .from_seq_group(seq_group_metadata, positions_range)

                if self.runner.mm_registry.has_processor(
                        self.runner.model_config):
                    mm_kwargs = mm_data
                else:
                    mm_kwargs = self.runner.multi_modal_input_mapper(
                        mm_data,
                        seq_group_metadata.mm_processor_kwargs,
                    )

                multi_modal_kwargs_list.append(mm_kwargs)

                for modality, placeholder_map in placeholder_maps.items():
                    multi_modal_placeholder_maps[modality].extend(
                        placeholder_map)
=======
            input_positions.extend(list(range(computed_len, seq_len)))
            mm_data = seq_group_metadata.multi_modal_data
            if mm_data:
                mm_kwargs = self.multi_modal_input_mapper(mm_data)
                multi_modal_inputs_list.append(mm_kwargs)
            if self.runner.model_is_mrope and mm_data:
                image_grid_thw = mm_kwargs.get("image_grid_thw", None)
                video_grid_thw = mm_kwargs.get("video_grid_thw", None)
                assert image_grid_thw is not None or video_grid_thw is not None, (
                    "mrope embedding type requires multi-modal input mapper "
                    "returns 'image_grid_thw' or 'video_grid_thw'.")

                hf_config = self.runner.model_config.hf_config
                token_ids = seq_data.get_token_ids()
                temp_mrope_input_positions, mrope_position_delta = \
                    MRotaryEmbedding.get_input_positions(
                        token_ids,
                        image_grid_thw=image_grid_thw,
                        video_grid_thw=video_grid_thw,
                        image_token_id=hf_config.image_token_id,
                        video_token_id=hf_config.video_token_id,
                        vision_start_token_id=hf_config.vision_start_token_id,
                        vision_end_token_id=hf_config.vision_end_token_id,
                        spatial_merge_size=hf_config.vision_config.spatial_merge_size,
                        context_len=0,
                    )
                seq_data.mrope_position_delta = mrope_position_delta
                mrope_input_positions = [[] for _ in range(3)]
                for idx in range(3):
                    # msections = temp_mrope_input_positions
                    # for _seq_mrope_input_positions in msections:
                    mrope_input_positions[idx].extend(
                        temp_mrope_input_positions[idx])
                input_positions = mrope_input_positions

>>>>>>> 8fb3efa8

            if seq_group_metadata.block_tables is None:
                # During memory profiling, the block tables are not initialized
                # yet. In this case, we just use a dummy slot mapping.
                slot_mapping.extend([_PAD_SLOT_ID] * seq_len)
                continue

            # Compute the slot mapping.
            block_table = seq_group_metadata.block_tables[seq_id]
            # Mask the [0, start_idx) tokens of the prompt with _PAD_SLOT_ID,
            # where start_idx is max(0, seq_len - sliding_window).
            # For example, if the prompt len is 10, sliding window is 8, and
            # block size is 4, the first two tokens are masked and the slot
            # mapping will be [-1, -1, 2, 3, 4, 5, 6, 7, 0, 1].
            start_idx = 0
            if self.sliding_window is not None:
                start_idx = max(0, seq_len - self.sliding_window)

            for i in range(computed_len, seq_len):
                if i < start_idx:
                    slot_mapping.append(_PAD_SLOT_ID)
                    continue

                block_number = block_table[i //
                                           self.block_size]  # type: ignore
                block_offset = i % self.block_size  # type: ignore
                slot = block_number * self.block_size + block_offset
                slot_mapping.append(slot)

        num_prompt_tokens = len(input_tokens)

        input_tokens = torch.tensor(input_tokens,
                                    dtype=torch.long,
                                    device=self.device)  # type: ignore
        input_positions = torch.tensor(input_positions,
                                       dtype=torch.long,
                                       device=self.device)  # type: ignore
        slot_mapping = torch.tensor(slot_mapping,
                                    dtype=torch.long,
                                    device=self.device)  # type: ignore
        placeholder_index_maps = {
            modality: placeholder_map.index_map()
            for modality, placeholder_map in
            multi_modal_placeholder_maps.items()
        }

        max_seqlen = max(seq_lens)
        tmp = [0]
        tmp.extend(seq_lens)
        seqlen = torch.tensor(tmp)
        seqlen_q = torch.cumsum(seqlen, dim=0).to(device=self.device)

        attn_metadata = self.attn_backend.make_metadata(
            is_prompt=True,
            slot_mapping=slot_mapping,
            multi_modal_placeholder_index_maps=placeholder_index_maps,
            seq_lens=seq_lens,
            seqlen_q=seqlen_q,
            max_seqlen=max_seqlen,
            seq_lens_tensor=torch.tensor([]),
            max_decode_seq_len=0,
            num_prefills=len(seq_lens),
            num_prefill_tokens=num_prompt_tokens,
            num_decode_tokens=0,
            block_tables=torch.tensor([], device=self.device, dtype=torch.int),
        )

<<<<<<< HEAD
        multi_modal_kwargs = MultiModalKwargs.batch(multi_modal_kwargs_list)

=======
        multi_modal_kwargs = MultiModalInputs.batch(multi_modal_inputs_list)
>>>>>>> 8fb3efa8
        return (input_tokens, input_positions, attn_metadata, seq_lens,
                multi_modal_kwargs)

    def _prepare_decode(
        self,
        seq_group_metadata_list: List[SequenceGroupMetadata],
    ) -> Tuple[torch.Tensor, torch.Tensor, AttentionMetadata]:
        assert len(seq_group_metadata_list) > 0
        input_tokens: List[int] = []
        input_positions: List[int] = []
        slot_mapping: List[int] = []
        seq_lens: List[int] = []
        block_tables: List[List[int]] = []

        for seq_group_metadata in seq_group_metadata_list:
            assert not seq_group_metadata.is_prompt
            assert seq_group_metadata.token_chunk_size == 1

            seq_ids = list(seq_group_metadata.seq_data.keys())

            for seq_id in seq_ids:
                seq_data = seq_group_metadata.seq_data[seq_id]
                generation_token = seq_data.get_last_token_id()
                input_tokens.append(generation_token)

                seq_len = seq_data.get_len()
                position = seq_len - 1
                input_positions.append(position)

                seq_len = seq_len if self.sliding_window is None else min(
                    seq_len, self.sliding_window)
                seq_lens.append(seq_len)

                block_table = seq_group_metadata.block_tables[seq_id]
                block_number = block_table[position // self.block_size]
                block_offset = position % self.block_size
                slot = block_number * self.block_size + block_offset
                slot_mapping.append(slot)

                if self.sliding_window is not None:
                    sliding_window_blocks = (self.sliding_window //
                                             self.block_size)
                    block_table = block_table[-sliding_window_blocks:]
                block_tables.append(block_table)

        max_decode_seq_len = max(seq_lens)

        input_tokens = torch.tensor(input_tokens,
                                    dtype=torch.long,
                                    device=self.device)
        input_positions = torch.tensor(input_positions,
                                       dtype=torch.long,
                                       device=self.device)
        slot_mapping = torch.tensor(slot_mapping,
                                    dtype=torch.long,
                                    device=self.device)
        seq_lens_tensor = torch.tensor(seq_lens,
                                       dtype=torch.int,
                                       device=self.device)

        block_tables = make_tensor_with_pad(
            block_tables,
            pad=0,
            dtype=torch.int,
            device=self.device,
        )

        attn_metadata = self.attn_backend.make_metadata(
            is_prompt=False,
            slot_mapping=slot_mapping,
            multi_modal_placeholder_index_maps=None,
            seq_lens=seq_lens,
            seqlen_q=torch.tensor([]),
            max_seqlen=0,
            seq_lens_tensor=seq_lens_tensor,
            max_decode_seq_len=max_decode_seq_len,
            num_prefill_tokens=0,
            num_decode_tokens=len(input_tokens),
            num_prefills=0,
            block_tables=block_tables,
        )
        return (
            input_tokens,
            input_positions,
            attn_metadata,
        )


class XPUModelRunnerBase(ModelRunnerBase[TModelInputForXPU]):

    _model_input_cls: Type[TModelInputForXPU]
    _builder_cls: Type[ModelInputForXPUBuilder]

    def __init__(
        self,
        vllm_config: VllmConfig,
        kv_cache_dtype: Optional[str] = "auto",
        is_driver_worker: bool = False,
        return_hidden_states: bool = False,
        input_registry: InputRegistry = INPUT_REGISTRY,
        mm_registry: MultiModalRegistry = MULTIMODAL_REGISTRY,
    ):

        ModelRunnerBase.__init__(self, vllm_config=vllm_config)
        model_config = self.model_config
        cache_config = self.cache_config
        self.is_driver_worker = is_driver_worker
        self.return_hidden_states = return_hidden_states

        self.device = self.device_config.device

        self.kv_cache_dtype = kv_cache_dtype
        self.sliding_window = model_config.get_sliding_window()
        self.block_size = cache_config.block_size

        self.attn_backend = get_attn_backend(
            self.model_config.get_head_size(),
            self.model_config.dtype,
            self.kv_cache_dtype,
            self.block_size,
            self.model_config.is_attention_free,
        )

        # Multi-modal data support
        self.input_registry = input_registry
        self.mm_registry = mm_registry
        self.multi_modal_input_mapper = mm_registry \
            .create_input_mapper(model_config)
        self.mm_registry.init_mm_limits_per_prompt(self.model_config)

        # Lazy initialization.
        self.model: nn.Module  # Set after init_Model

        self.sampling_metadata_cache: SamplingMetadataCache = \
              SamplingMetadataCache() \
                if self.parallel_config.pipeline_parallel_size == 1 else None

    def load_model(self) -> None:
        with DeviceMemoryProfiler() as m:
            self.model = get_model(vllm_config=self.vllm_config)

        self.model_memory_usage = m.consumed_memory
        logger.info("Loading model weights took %.4f GB",
                    self.model_memory_usage / float(2**30))

    @property
    def vocab_size(self) -> int:
        return self.model_config.get_vocab_size()

    @property
    def model_is_mrope(self) -> bool:
        """Detect if the model has "mrope" rope_scaling type.
        mrope requires keep "rope_deltas" between prompt and decoding phases."""
        rope_scaling = getattr(self.model_config.hf_config, "rope_scaling", {})
        if rope_scaling is None:
            return False
        return rope_scaling.get("type", None) == "mrope"

    @torch.inference_mode()
    def profile_run(self) -> None:
        # Enable top-k sampling to reflect the accurate memory usage.
        sampling_params = SamplingParams(top_p=0.99, top_k=self.vocab_size - 1)
        max_num_batched_tokens = self.scheduler_config.max_num_batched_tokens
        max_num_seqs = self.scheduler_config.max_num_seqs

        # Profile memory usage with max_num_sequences sequences and the total
        # number of tokens equal to max_num_batched_tokens.
        seqs: List[SequenceGroupMetadata] = []
        # Additional GPU memory may be needed for multi-modal encoding, which
        # needs to be accounted for when calculating the GPU blocks for
        # vLLM blocker manager.
        # To exercise the worst scenario for GPU memory consumption,
        # the number of seqs (batch_size) is chosen to maximize the number
        # of images processed.
        max_mm_tokens = self.mm_registry.get_max_multimodal_tokens(
            self.model_config)
        if max_mm_tokens > 0:
            max_num_seqs_orig = max_num_seqs
            max_num_seqs = min(max_num_seqs,
                               max_num_batched_tokens // max_mm_tokens)
            if max_num_seqs < 1:
                expr = (f"min({max_num_seqs_orig}, "
                        f"{max_num_batched_tokens} // {max_mm_tokens})")
                logger.warning(
                    "Computed max_num_seqs (%s) to be less than 1. "
                    "Setting it to the minimum value of 1.", expr)
                max_num_seqs = 1

        batch_size = 0
        for group_id in range(max_num_seqs):
            seq_len = (max_num_batched_tokens // max_num_seqs +
                       (group_id < max_num_batched_tokens % max_num_seqs))
            batch_size += seq_len

            dummy_data = self.input_registry \
                .dummy_data_for_profiling(self.model_config,
                                          seq_len,
                                          self.mm_registry)

            seq = SequenceGroupMetadata(
                request_id=str(group_id),
                is_prompt=True,
                seq_data={group_id: dummy_data.seq_data},
                sampling_params=sampling_params,
                block_tables=None,
                lora_request=None,
                multi_modal_data=dummy_data.multi_modal_data,
                multi_modal_placeholders=dummy_data.multi_modal_placeholders)
            seqs.append(seq)

        # Run the model with the dummy inputs.
        num_layers = self.model_config.get_num_layers(self.parallel_config)
<<<<<<< HEAD
        # use an empty tensor instead of `None`` to force Dynamo to pass
        # it by reference, rather by specializing on the value ``None``.
        # the `dtype` argument does not matter, and we use `float32` as
        # a placeholder (it has wide hardware support).
        kv_caches = [
            torch.tensor([], dtype=torch.float32, device=self.device)
        ] * num_layers
=======
        # # use an empty tensor instead of `None`` to force Dynamo to pass
        # # it by reference, rather by specializing on the value ``None``.
        # # the `dtype` argument does not matter, and we use `float32` as
        # # a placeholder (it has wide hardware support).
        # kv_caches = [
        #     torch.tensor([], dtype=torch.float32, device=self.device)
        # ] * num_layers
        kv_caches = [None] * num_layers
>>>>>>> 8fb3efa8
        finished_requests_ids = [seq.request_id for seq in seqs]
        model_input = self.prepare_model_input(
            seqs, finished_requests_ids=finished_requests_ids)
        intermediate_tensors = None
        if not get_pp_group().is_first_rank:
            intermediate_tensors = self.model.make_empty_intermediate_tensors(
                batch_size=batch_size,
                dtype=self.model_config.dtype,
                device=self.device)
        self.execute_model(model_input, kv_caches, intermediate_tensors)
        torch.xpu.synchronize()
        return

    def save_sharded_state(
        self,
        path: str,
        pattern: Optional[str] = None,
        max_size: Optional[int] = None,
    ) -> None:
        from vllm.model_executor.model_loader.loader import ShardedStateLoader
        ShardedStateLoader.save_model(
            self.model,
            path,
            pattern=pattern,
            max_size=max_size,
        )

    def save_tensorized_model(
        self,
        tensorizer_config: TensorizerConfig,
    ) -> None:
        from vllm.model_executor.model_loader.loader import TensorizerLoader
        TensorizerLoader.save_model(
            self.model,
            tensorizer_config=tensorizer_config,
        )

    def _prepare_model_input_tensors(
        self,
        seq_group_metadata_list: List[SequenceGroupMetadata],
        finished_requests_ids: Optional[List[str]] = None
    ) -> TModelInputForXPU:
        """Helper method to prepare the model input based on a given sequence
        group. Prepares metadata needed for the base model forward pass but not
        metadata for possible additional steps, e.g., sampling.

        """
        builder = self._builder_cls(weakref.proxy(self), finished_requests_ids)
        for seq_group_metadata in seq_group_metadata_list:
            builder.add_seq_group(seq_group_metadata)

        return builder.build()  # type: ignore


class XPUModelRunner(XPUModelRunnerBase[ModelInputForXPUWithSamplingMetadata]):
    _model_input_cls: Type[ModelInputForXPUWithSamplingMetadata] = (
        ModelInputForXPUWithSamplingMetadata)
    _builder_cls: Type[ModelInputForXPUBuilder] = ModelInputForXPUBuilder

    def make_model_input_from_broadcasted_tensor_dict(
            self,
            tensor_dict: Dict[str,
                              Any]) -> ModelInputForXPUWithSamplingMetadata:
        return (
            ModelInputForXPUWithSamplingMetadata.from_broadcasted_tensor_dict(
                tensor_dict,
                attn_backend=self.attn_backend,
            ))

    def prepare_model_input(
        self,
        seq_group_metadata_list: List[SequenceGroupMetadata],
        virtual_engine: int = 0,
        finished_requests_ids: Optional[List[str]] = None
    ) -> ModelInputForXPUWithSamplingMetadata:
        """Prepare the model input based on a given sequence group, including
        metadata for the sampling step.

        """
        model_input = self._prepare_model_input_tensors(
            seq_group_metadata_list, finished_requests_ids)
        # Sampling metadata is only required for the final pp group
        generators = self.get_generators(finished_requests_ids)
        sampling_metadata = SamplingMetadata.prepare(
            seq_group_metadata_list,
            model_input.seq_lens,
            model_input.query_lens,
            self.device,
            pin_memory=False,
            generators=generators,
            cache=self.sampling_metadata_cache)
<<<<<<< HEAD
=======

>>>>>>> 8fb3efa8

        return dataclasses.replace(model_input,
                                   sampling_metadata=sampling_metadata,
                                   virtual_engine=virtual_engine)

    @torch.inference_mode()
    def execute_model(
        self,
        model_input: ModelInputForXPUWithSamplingMetadata,
        kv_caches: List[torch.Tensor],
        intermediate_tensors: Optional[IntermediateTensors] = None,
        num_steps: int = 1,
    ) -> Optional[List[SamplerOutput]]:
        if num_steps > 1:
            raise ValueError(
                "XPUModelRunner does not support multi-step execution.")

        model_executable = self.model
        if (self.observability_config is not None
                and self.observability_config.collect_model_forward_time):
            model_forward_start_time = time.time()

        hidden_or_intermediate_states = model_executable(
            input_ids=model_input.input_tokens,
            positions=model_input.input_positions,
            kv_caches=kv_caches,
            attn_metadata=model_input.attn_metadata,
            intermediate_tensors=intermediate_tensors,
            **MultiModalKwargs.as_kwargs(model_input.multi_modal_kwargs or {},
                                         device=self.device))
        # Compute the logits in the last pipeline stage.
        if not get_pp_group().is_last_rank:
            return hidden_or_intermediate_states

        if (self.observability_config is not None
                and self.observability_config.collect_model_forward_time):
            model_forward_end_time = time.time()

        # Compute the logits.
        logits = self.model.compute_logits(hidden_or_intermediate_states,
                                           model_input.sampling_metadata)

        # Only perform sampling in the driver worker.
        if not self.is_driver_worker:
            return []

        if model_input.async_callback is not None:
            model_input.async_callback()

        # Sample the next token.
        output: SamplerOutput = self.model.sample(
            logits=logits,
            sampling_metadata=model_input.sampling_metadata,
        )
        if (self.observability_config is not None
                and self.observability_config.collect_model_forward_time
                and output is not None):
            model_forward_time = (model_forward_end_time -
                                  model_forward_start_time)
            # If there are multiple workers, we are still tracking the latency
            # from the start time of the driver worker to the end time of the
            # driver worker. The model forward time will then end up covering
            # the communication time as well.
            output.model_forward_time = model_forward_time

        return [output]<|MERGE_RESOLUTION|>--- conflicted
+++ resolved
@@ -144,7 +144,7 @@
         query_lens: List[int] = []
         # One for each sequence, physical blocks
         block_tables: List[List[int]] = []
-        multi_modal_inputs_list: List[MultiModalInputs] = []
+        multi_modal_kwargs_list: List[MultiModalKwargs] = []
 
         num_prefills = 0
         num_prefill_tokens = 0
@@ -224,7 +224,7 @@
                     mm_data = seq_group_metadata.multi_modal_data
                     if mm_data:
                         mm_kwargs = self.multi_modal_input_mapper(mm_data)
-                        multi_modal_inputs_list.append(mm_kwargs)
+                        multi_modal_kwargs_list.append(mm_kwargs)
                     if self.runner.model_is_mrope and mm_data:
                         image_grid_thw = mm_kwargs.get("image_grid_thw", None)
                         video_grid_thw = mm_kwargs.get("video_grid_thw", None)
@@ -313,13 +313,6 @@
                                         dtype=torch.int,
                                         device=self.device)
         else:
-<<<<<<< HEAD
-            (input_tokens, input_positions,
-             attn_metadata) = self._prepare_decode(
-                 self.seq_group_metadata_list)
-            seq_lens = None
-            multi_modal_kwargs = None
-=======
             seq_lens_tensor = torch.tensor([])
         if self.scheduler_config.chunked_prefill_enabled or self.cache_config.enable_prefix_caching:
             context_lens_tensor = torch.tensor(context_lens,
@@ -339,7 +332,6 @@
         else:
             context_lens_tensor = context_lens
             query_start_loc = query_lens
->>>>>>> 8fb3efa8
 
         # Generate attn_metadata
         attn_metadata = self.attn_backend.make_metadata(
@@ -361,8 +353,8 @@
             context_lens=context_lens_tensor,
             block_tables=block_tables if need_block_table else torch.tensor([], device=self.device, dtype=torch.int) # 11
         )
-        if multi_modal_inputs_list is not None and len(multi_modal_inputs_list) > 0:
-            multi_modal_kwargs = MultiModalInputs.batch(multi_modal_inputs_list)
+        if multi_modal_kwargs_list is not None and len(multi_modal_kwargs_list) > 0:
+            multi_modal_kwargs = MultiModalKwargs.batch(multi_modal_kwargs_list)
         else:
             multi_modal_kwargs = None
         return self.model_input_cls(
@@ -406,36 +398,11 @@
             # Token position ids
             # NOTE(woosuk): Here we assume that the first token in the prompt
             # is always the first token in the sequence.
-<<<<<<< HEAD
-            positions_range = range(computed_len, seq_len)
-            input_positions.extend(list(positions_range))
-
-            if seq_group_metadata.multi_modal_data:
-                # NOTE: mm_data only includes the subset of multi-modal items
-                # that intersect with the current prefill positions.
-                mm_data, placeholder_maps = MultiModalPlaceholderMap \
-                    .from_seq_group(seq_group_metadata, positions_range)
-
-                if self.runner.mm_registry.has_processor(
-                        self.runner.model_config):
-                    mm_kwargs = mm_data
-                else:
-                    mm_kwargs = self.runner.multi_modal_input_mapper(
-                        mm_data,
-                        seq_group_metadata.mm_processor_kwargs,
-                    )
-
-                multi_modal_kwargs_list.append(mm_kwargs)
-
-                for modality, placeholder_map in placeholder_maps.items():
-                    multi_modal_placeholder_maps[modality].extend(
-                        placeholder_map)
-=======
             input_positions.extend(list(range(computed_len, seq_len)))
             mm_data = seq_group_metadata.multi_modal_data
             if mm_data:
                 mm_kwargs = self.multi_modal_input_mapper(mm_data)
-                multi_modal_inputs_list.append(mm_kwargs)
+                multi_modal_kwargs_list.append(mm_kwargs)
             if self.runner.model_is_mrope and mm_data:
                 image_grid_thw = mm_kwargs.get("image_grid_thw", None)
                 video_grid_thw = mm_kwargs.get("video_grid_thw", None)
@@ -466,7 +433,6 @@
                         temp_mrope_input_positions[idx])
                 input_positions = mrope_input_positions
 
->>>>>>> 8fb3efa8
 
             if seq_group_metadata.block_tables is None:
                 # During memory profiling, the block tables are not initialized
@@ -534,12 +500,7 @@
             block_tables=torch.tensor([], device=self.device, dtype=torch.int),
         )
 
-<<<<<<< HEAD
         multi_modal_kwargs = MultiModalKwargs.batch(multi_modal_kwargs_list)
-
-=======
-        multi_modal_kwargs = MultiModalInputs.batch(multi_modal_inputs_list)
->>>>>>> 8fb3efa8
         return (input_tokens, input_positions, attn_metadata, seq_lens,
                 multi_modal_kwargs)
 
@@ -752,7 +713,6 @@
 
         # Run the model with the dummy inputs.
         num_layers = self.model_config.get_num_layers(self.parallel_config)
-<<<<<<< HEAD
         # use an empty tensor instead of `None`` to force Dynamo to pass
         # it by reference, rather by specializing on the value ``None``.
         # the `dtype` argument does not matter, and we use `float32` as
@@ -760,16 +720,6 @@
         kv_caches = [
             torch.tensor([], dtype=torch.float32, device=self.device)
         ] * num_layers
-=======
-        # # use an empty tensor instead of `None`` to force Dynamo to pass
-        # # it by reference, rather by specializing on the value ``None``.
-        # # the `dtype` argument does not matter, and we use `float32` as
-        # # a placeholder (it has wide hardware support).
-        # kv_caches = [
-        #     torch.tensor([], dtype=torch.float32, device=self.device)
-        # ] * num_layers
-        kv_caches = [None] * num_layers
->>>>>>> 8fb3efa8
         finished_requests_ids = [seq.request_id for seq in seqs]
         model_input = self.prepare_model_input(
             seqs, finished_requests_ids=finished_requests_ids)
@@ -861,10 +811,6 @@
             pin_memory=False,
             generators=generators,
             cache=self.sampling_metadata_cache)
-<<<<<<< HEAD
-=======
-
->>>>>>> 8fb3efa8
 
         return dataclasses.replace(model_input,
                                    sampling_metadata=sampling_metadata,
