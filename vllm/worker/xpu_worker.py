--- conflicted
+++ resolved
@@ -189,13 +189,5 @@
         ensure_model_parallel_initialized(
             parallel_config.tensor_parallel_size,
             parallel_config.pipeline_parallel_size)
-<<<<<<< HEAD
         # global all_reduce needed for overall oneccl warm up
-        torch.distributed.all_reduce(torch.zeros(1).xpu())
-=======
-
-        if parallel_config.pipeline_parallel_size > 1:
-            # torch-ccl xpu need a collective API warm up
-            # before calling send/recv API
-            get_pp_group().all_gather(torch.zeros(1).xpu())
->>>>>>> 8fb3efa8
+        torch.distributed.all_reduce(torch.zeros(1).xpu())