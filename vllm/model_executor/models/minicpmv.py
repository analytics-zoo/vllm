--- conflicted
+++ resolved
@@ -988,13 +988,8 @@
         vision_embedding = self.vpm(
             all_pixel_values.type(dtype).to(device),
             patch_attention_mask=patch_attn_mask,
-<<<<<<< HEAD
             tgt_sizes=tgt_sizes.to(device),
         ).last_hidden_state
-=======
-            tgt_sizes=tgt_sizes,
-        )
->>>>>>> a2c71c54
 
         return self.resampler(vision_embedding, tgt_sizes)
 
