# coding=utf-8
# Adapted from
# https://github.com/huggingface/transformers/blob/19e6e80e10118f855137b90740936c0b11ac397f/src/transformers/models/qwen2_vl/modeling_qwen2_vl.py
# Copyright 2024 The Qwen team.
# Copyright 2023 The vLLM team.
# Copyright 2022 EleutherAI and the HuggingFace Inc. team. All rights reserved.
#
# This code is based on EleutherAI's GPT-NeoX library and the GPT-NeoX
# and OPT implementations in this library. It has been modified from its
# original forms to accommodate minor architectural differences compared
# to GPT-NeoX and OPT used by the Meta AI team that trained the model.
#
# Licensed under the Apache License, Version 2.0 (the "License");
# you may not use this file except in compliance with the License.
# You may obtain a copy of the License at
#
#     http://www.apache.org/licenses/LICENSE-2.0
#
# Unless required by applicable law or agreed to in writing, software
# distributed under the License is distributed on an "AS IS" BASIS,
# WITHOUT WARRANTIES OR CONDITIONS OF ANY KIND, either express or implied.
# See the License for the specific language governing permissions and
# limitations under the License.
"""Inference-only Qwen2-VL model compatible with HuggingFace weights."""
from functools import lru_cache, partial
from typing import (Iterable, List, Mapping, Optional, Tuple, Type, TypedDict,
                    Union)

import torch
import torch.nn as nn
import torch.nn.functional as F
from einops import rearrange, repeat
from PIL import Image
from transformers import Qwen2VLConfig
from transformers.image_utils import (get_image_size,
                                      infer_channel_dimension_format,
                                      to_numpy_array)
from transformers.models.qwen2_vl.configuration_qwen2_vl import (
    Qwen2VLVisionConfig)
from transformers.models.qwen2_vl.image_processing_qwen2_vl import (
    make_batched_images, make_batched_videos, smart_resize)

import vllm.envs as envs
from vllm.attention import AttentionMetadata
from vllm.attention.selector import (_Backend, backend_name_to_enum,
                                     get_global_forced_attn_backend)
from vllm.config import CacheConfig, MultiModalConfig
from vllm.distributed import get_pp_group, parallel_state
from vllm.distributed import utils as dist_utils
from vllm.inputs import INPUT_REGISTRY, InputContext, LLMInputs
from vllm.logger import init_logger
from vllm.model_executor import SamplingMetadata
from vllm.model_executor.layers.activation import QuickGELU
from vllm.model_executor.layers.linear import (ColumnParallelLinear,
                                               RowParallelLinear)
from vllm.model_executor.layers.logits_processor import LogitsProcessor
from vllm.model_executor.layers.quantization import QuantizationConfig
from vllm.model_executor.layers.sampler import Sampler, SamplerOutput
from vllm.model_executor.layers.vocab_parallel_embedding import ParallelLMHead
from vllm.model_executor.model_loader.weight_utils import default_weight_loader
from vllm.model_executor.models.interfaces import SupportsMultiModal
from vllm.model_executor.models.qwen2 import Qwen2Model
from vllm.multimodal import (MULTIMODAL_REGISTRY, MultiModalDataDict,
                             MultiModalInputs)
from vllm.multimodal.base import MultiModalData
from vllm.multimodal.image import cached_get_image_processor
from vllm.platforms import current_platform
from vllm.sequence import IntermediateTensors, SequenceData
from vllm.transformers_utils.processor import get_processor
from vllm.utils import is_cpu

from .utils import (PPMissingLayer, is_pp_missing_parameter,
                    make_empty_intermediate_tensors_factory)

logger = init_logger(__name__)

# === Vision Inputs === #


class Qwen2VLImageInputs(TypedDict):
    pixel_values: torch.Tensor
    """Shape: 
    `(num_patches, num_channels * patch_size * patch_size)`
    """

    image_grid_thw: torch.Tensor
    """Shape: `(num_images, 3)`
    
    This should be in `(grid_t, grid_h, grid_w)` format.
    """


class Qwen2VLVideoInputs(TypedDict):
    pixel_values_videos: torch.Tensor
    """Shape: 
    `(num_patches, 
      num_channels * temporal_patch_size * patch_size * patch_size)`
    """

    video_grid_thw: torch.Tensor
    """Shape: `(num_videos, 3)`
    
    This should be in `(grid_t, grid_h, grid_w)` format.
    """


# === Vision Encoder === #


class Qwen2VisionMLP(nn.Module):

    def __init__(
        self,
        in_features: int,
        hidden_features: int = None,
        act_layer: Type[nn.Module] = QuickGELU,
        quant_config: Optional[QuantizationConfig] = None,
    ):
        super().__init__()
        self.fc1 = ColumnParallelLinear(in_features,
                                        hidden_features,
                                        quant_config=quant_config)
        self.act = act_layer()
        self.fc2 = RowParallelLinear(hidden_features,
                                     in_features,
                                     quant_config=quant_config)

    def forward(self, x: torch.Tensor) -> torch.Tensor:
        x_parallel, _ = self.fc1(x)
        x_parallel = self.act(x_parallel)
        x, _ = self.fc2(x_parallel)
        return x


def rotate_half(x: torch.Tensor, interleaved: bool = False) -> torch.Tensor:
    if not interleaved:
        x1, x2 = x.chunk(2, dim=-1)
        return torch.cat((-x2, x1), dim=-1)
    else:
        x1, x2 = x[..., ::2], x[..., 1::2]
        return rearrange(torch.stack((-x2, x1), dim=-1),
                         "... d two -> ... (d two)",
                         two=2)


def apply_rotary_emb_torch(x: torch.Tensor,
                           cos: torch.Tensor,
                           sin: torch.Tensor,
                           interleaved: bool = False) -> torch.Tensor:
    """
    x: (batch_size, seqlen, nheads, headdim)
    cos, sin: (seqlen, rotary_dim / 2) or (batch_size, seqlen, rotary_dim / 2)
    """
    ro_dim = cos.shape[-1] * 2
    assert ro_dim <= x.shape[-1]
    cos = repeat(
        cos,
        "... d -> ... 1 (2 d)" if not interleaved else "... d -> ... 1 (d 2)")
    sin = repeat(
        sin,
        "... d -> ... 1 (2 d)" if not interleaved else "... d -> ... 1 (d 2)")
    return torch.cat(
        [
            x[..., :ro_dim] * cos +
            rotate_half(x[..., :ro_dim], interleaved) * sin, x[..., ro_dim:]
        ],
        dim=-1,
    )


def apply_rotary_pos_emb_vision(t: torch.Tensor,
                                freqs: torch.Tensor) -> torch.Tensor:
    t_ = t.float()
    cos = freqs.cos()
    sin = freqs.sin()
    output = apply_rotary_emb_torch(t_, cos, sin).type_as(t)
    return output


class Qwen2VisionAttention(nn.Module):

    def __init__(
        self,
        embed_dim: Optional[int] = None,
        num_heads: Optional[int] = None,
        projection_size: Optional[int] = None,
        quant_config: Optional[QuantizationConfig] = None,
    ) -> None:
        super().__init__()
        # Per attention head and per partition values.
        world_size = parallel_state.get_tensor_model_parallel_world_size()
        self.hidden_size_per_attention_head = dist_utils.divide(
            projection_size, num_heads)
        self.num_attention_heads_per_partition = dist_utils.divide(
            num_heads, world_size)

        self.qkv = ColumnParallelLinear(input_size=embed_dim,
                                        output_size=3 * projection_size,
                                        quant_config=quant_config)
        self.proj = RowParallelLinear(input_size=projection_size,
                                      output_size=embed_dim,
                                      quant_config=quant_config)

        # Detect attention implementation.
<<<<<<< HEAD
        selected_backend: Optional[_Backend] = get_global_forced_attn_backend()
        if selected_backend is None:
            backend_by_env_var: Optional[str] = envs.VLLM_ATTENTION_BACKEND
            if backend_by_env_var is not None:
                selected_backend = backend_name_to_enum(backend_by_env_var)
        if selected_backend is None:
            # For Volta and Turing GPUs, use xformers instead.
            device_available = current_platform.has_device_capability(80)
            if device_available:
                from transformers.utils import is_flash_attn_2_available

                if is_flash_attn_2_available():
                    self._use_flash_attn = True
                else:
                    logger.warning(
                        "Current Qwen2-VL implementation has a bug with "
                        "`vllm-flash-attn` inside vision module, so we use "
                        "xformers backend instead. You can run `pip install "
                        "flash-attn to use flash-attention backend.")
                    self._use_flash_attn = False
            else:
                self._use_flash_attn = False
        else:
            if selected_backend == _Backend.FLASH_ATTN:
                self._use_flash_attn = True
            elif selected_backend == _Backend.XFORMERS:
                self._use_flash_attn = False
            else:
                raise RuntimeError(
                    f"Qwen2-VL does not support {selected_backend} backend now."
                )
=======
        # selected_backend: Optional[_Backend] = get_global_forced_attn_backend()
        # if selected_backend is None:
        #     backend_by_env_var: Optional[str] = envs.VLLM_ATTENTION_BACKEND
        #     if backend_by_env_var is not None:
        #         selected_backend = backend_name_to_enum(backend_by_env_var)
        # if selected_backend is None:
        #     # For Volta and Turing GPUs, use xformers instead.
        #     device_available = current_platform.get_device_capability()[0] >= 8
        #     if device_available:
        #         from transformers.utils import is_flash_attn_2_available

        #         if is_flash_attn_2_available():
        #             self._use_flash_attn = True
        #         else:
        #             logger.warning(
        #                 "Current Qwen2-VL implementation has a bug with "
        #                 "`vllm-flash-attn` inside vision module, so we use "
        #                 "xformers backend instead. You can run `pip install "
        #                 "flash-attn to use flash-attention backend.")
        #             self._use_flash_attn = False
        #     else:
        #         self._use_flash_attn = False
        # else:
        #     if selected_backend == _Backend.FLASH_ATTN:
        #         self._use_flash_attn = True
        #     elif selected_backend == _Backend.XFORMERS:
        #         self._use_flash_attn = False
        #     else:
        #         raise RuntimeError(
        #             f"Qwen2-VL does not support {selected_backend} backend now."
        #         )
>>>>>>> 32c883f6

    def forward(
        self,
        x: torch.Tensor,
        cu_seqlens: torch.Tensor,
        rotary_pos_emb: torch.Tensor = None,
    ) -> torch.Tensor:
        # [s, b, c] --> [s, b, head * 3 * head_dim]
        x, _ = self.qkv(x)

        # [s, b, head * 3 * head_dim] --> [s, b, head, 3 * head_dim]
        new_x_shape = x.size()[:-1] + (
            self.num_attention_heads_per_partition,
            3 * self.hidden_size_per_attention_head,
        )
        x = x.view(*new_x_shape)

        # [s, b, head, 3 * head_dim] --> 3 [s, b, head, head_dim]
        q, k, v = dist_utils.split_tensor_along_last_dim(x, 3)
        batch_size = q.shape[1]

        q, k, v = [
            rearrange(x, "s b ... -> b s ...").contiguous() for x in (q, k, v)
        ]
        if rotary_pos_emb is not None:
            q = apply_rotary_pos_emb_vision(q, rotary_pos_emb)
            k = apply_rotary_pos_emb_vision(k, rotary_pos_emb)
<<<<<<< HEAD

        if self._use_flash_attn:
            # from vllm_flash_attn.flash_attn_interface import (
            #   flash_attn_varlen_func)
            from flash_attn import flash_attn_varlen_func

            q, k, v = [rearrange(x, "b s ... -> (b s) ...") for x in [q, k, v]]

            max_seqlen = (cu_seqlens[1:] - cu_seqlens[:-1]).max().item()
            output = flash_attn_varlen_func(q,
                                            k,
                                            v,
                                            cu_seqlens_q=cu_seqlens,
                                            cu_seqlens_k=cu_seqlens,
                                            max_seqlen_q=max_seqlen,
                                            max_seqlen_k=max_seqlen,
                                            dropout_p=0,
                                            causal=False)

            context_layer = rearrange(output,
                                      "(b s) ... -> b s ...",
                                      b=batch_size)
        elif is_cpu():
            seq_length = q.size(1)
            q, k, v = [rearrange(x, "b s h d -> b h s d") for x in [q, k, v]]
            attention_mask = torch.zeros([1, seq_length, seq_length],
                                         device=q.device,
                                         dtype=torch.bool)
            for i in range(1, len(cu_seqlens)):
                attention_mask[..., cu_seqlens[i - 1]:cu_seqlens[i],
                               cu_seqlens[i - 1]:cu_seqlens[i]] = True
            output = F.scaled_dot_product_attention(q,
                                                    k,
                                                    v,
                                                    attention_mask,
                                                    dropout_p=0.0)
            context_layer = rearrange(output, "b h s d -> b s h d ")
        else:
            from xformers import ops as xops
            from xformers.ops.fmha.attn_bias import BlockDiagonalMask

            seqlens = (cu_seqlens[1:] - cu_seqlens[:-1]).tolist()
            attn_bias = BlockDiagonalMask.from_seqlens(q_seqlen=seqlens,
                                                       kv_seqlen=None)

            context_layer = xops.memory_efficient_attention_forward(
                q, k, v, attn_bias=attn_bias, p=0, scale=None)
        context_layer = rearrange(context_layer,
                                  "b s h d -> s b (h d)").contiguous()

        output, _ = self.proj(context_layer)
=======
        query = q.movedim(1, 2)
        key = k.movedim(1, 2)
        value = v.movedim(1, 2)

        seq_lens = []
        for i in range(1, len(cu_seqlens)):
            seq_lens.append(cu_seqlens[i]-cu_seqlens[i-1]) 
        att_masks = [None] * len(seq_lens)

        num_tokens = q.shape[0] * q.shape[1]
        output = torch.empty(
                (num_tokens, self.num_attention_heads_per_partition, self.hidden_size_per_attention_head),
                dtype=query.dtype, device=query.device)
        start = 0
        for seq_len, mask in zip(seq_lens,
                                att_masks):
            end = start + seq_len
            sub_out = torch.nn.functional.scaled_dot_product_attention(
                query[:, :, start:end, :],
                key[:, :, start:end, :],
                value[:, :, start:end, :],
                attn_mask=mask,
                dropout_p=0.0,
                is_causal=False,
                scale= self.hidden_size_per_attention_head**-0.5).squeeze(0).movedim(
                    0, 1)
            output[start:end, :, :] = sub_out
            start = end
        output = output.view(-1, batch_size, self.hidden_size_per_attention_head * self.num_attention_heads_per_partition)

        output, _ = self.proj(output)
>>>>>>> 32c883f6
        return output


class Qwen2VisionBlock(nn.Module):

    def __init__(
        self,
        dim: int,
        num_heads: int,
        mlp_ratio: float,
        act_layer: Type[nn.Module] = QuickGELU,
        norm_layer: Type[nn.Module] = None,
        quant_config: Optional[QuantizationConfig] = None,
    ) -> None:
        super().__init__()
        if norm_layer is None:
            norm_layer = partial(nn.LayerNorm, eps=1e-6)
        self.norm1 = norm_layer(dim)
        self.norm2 = norm_layer(dim)
        mlp_hidden_dim = int(dim * mlp_ratio)

        self.attn = Qwen2VisionAttention(embed_dim=dim,
                                         num_heads=num_heads,
                                         projection_size=dim,
                                         quant_config=quant_config)
        self.mlp = Qwen2VisionMLP(dim,
                                  mlp_hidden_dim,
                                  act_layer=act_layer,
                                  quant_config=quant_config)

    def forward(self, x: torch.Tensor, cu_seqlens: torch.Tensor,
                rotary_pos_emb: torch.Tensor) -> torch.Tensor:
        x = x + self.attn(self.norm1(x),
                          cu_seqlens=cu_seqlens,
                          rotary_pos_emb=rotary_pos_emb)
        x = x + self.mlp(self.norm2(x))
        return x


class Qwen2VisionPatchEmbed(nn.Module):

    def __init__(
        self,
        patch_size: int = 14,
        temporal_patch_size: int = 2,
        in_chans: int = 3,
        embed_dim: int = 1152,
    ) -> None:
        super().__init__()
        self.patch_size = patch_size
        self.temporal_patch_size = temporal_patch_size
        self.embed_dim = embed_dim

        kernel_size = [temporal_patch_size, patch_size, patch_size]
        self.proj = nn.Conv3d(in_chans,
                              embed_dim,
                              kernel_size=kernel_size,
                              stride=kernel_size,
                              bias=False)

    def forward(self, x: torch.Tensor) -> torch.Tensor:
        L, C = x.shape
        x = x.view(L, -1, self.temporal_patch_size, self.patch_size,
                   self.patch_size)
        x = self.proj(x).view(L, self.embed_dim)
        return x


class Qwen2VisionPatchMerger(nn.Module):

    def __init__(
        self,
        d_model: int,
        context_dim: int,
        norm_layer: Type[nn.Module] = None,
        spatial_merge_size: int = 2,
        quant_config: Optional[QuantizationConfig] = None,
    ) -> None:
        super().__init__()
        self.hidden_size = context_dim * (spatial_merge_size**2)
        if norm_layer is None:
            norm_layer = partial(nn.LayerNorm, eps=1e-6)
        self.ln_q = norm_layer(context_dim)
        self.mlp = nn.ModuleList([
            ColumnParallelLinear(self.hidden_size,
                                 self.hidden_size,
                                 bias=True,
                                 quant_config=quant_config),
            nn.GELU(),
            RowParallelLinear(self.hidden_size,
                              d_model,
                              bias=True,
                              quant_config=quant_config),
        ])

    def forward(self, x: torch.Tensor) -> torch.Tensor:
        x = self.ln_q(x)
        x = x.view(-1, self.hidden_size)

        mlp_fc1, mlp_act, mlp_fc2 = self.mlp
        x_parallel, _ = mlp_fc1(x)
        x_parallel = mlp_act(x_parallel)
        out, _ = mlp_fc2(x_parallel)
        return out


class Qwen2VisionRotaryEmbedding(nn.Module):

    def __init__(self, dim: int, theta: float = 10000.0) -> None:
        super().__init__()
        self.dim = dim
        self.theta = theta
        inv_freq = 1.0 / (theta
                          **(torch.arange(0, dim, 2, dtype=torch.float) / dim))
        self.register_buffer("inv_freq", inv_freq, persistent=False)
        self._seq_len_cached = 0
        self._freqs_cached = None

    def update_freqs_cache(self, seqlen: int) -> None:
        if seqlen > self._seq_len_cached:
            seqlen *= 2
            self._seq_len_cached = seqlen
            self.inv_freq = 1.0 / (self.theta**(torch.arange(
                0, self.dim, 2, dtype=torch.float, device=self.inv_freq.device)
                                                / self.dim))
            seq = torch.arange(seqlen,
                               device=self.inv_freq.device,
                               dtype=self.inv_freq.dtype)
            freqs = torch.outer(seq, self.inv_freq)
            self._freqs_cached = freqs

    def forward(self, seqlen: int) -> torch.Tensor:
        self.update_freqs_cache(seqlen)
        return self._freqs_cached[:seqlen]


class Qwen2VisionTransformer(nn.Module):

    def __init__(
        self,
        vision_config: Qwen2VLVisionConfig,
        norm_eps: float = 1e-6,
        quant_config: Optional[QuantizationConfig] = None,
    ) -> None:
        super().__init__()

        patch_size: int = vision_config.patch_size
        temporal_patch_size: int = vision_config.temporal_patch_size
        spatial_merge_size: int = vision_config.spatial_merge_size
        in_chans: int = vision_config.in_chans
        hidden_size: int = vision_config.hidden_size
        embed_dim: int = vision_config.embed_dim
        depth: int = vision_config.depth
        num_heads: int = vision_config.num_heads
        mlp_ratio: float = vision_config.mlp_ratio

        self.spatial_merge_size = spatial_merge_size

        self.patch_embed = Qwen2VisionPatchEmbed(
            patch_size=patch_size,
            temporal_patch_size=temporal_patch_size,
            in_chans=in_chans,
            embed_dim=embed_dim,
        )

        norm_layer = partial(nn.LayerNorm, eps=norm_eps)
        head_dim = embed_dim // num_heads
        self.rotary_pos_emb = Qwen2VisionRotaryEmbedding(head_dim // 2)

        self.blocks = nn.ModuleList([
            Qwen2VisionBlock(
                dim=embed_dim,
                num_heads=num_heads,
                mlp_ratio=mlp_ratio,
                norm_layer=norm_layer,
                quant_config=quant_config,
            ) for _ in range(depth)
        ])
        self.merger = Qwen2VisionPatchMerger(
            d_model=hidden_size,
            context_dim=embed_dim,
            norm_layer=norm_layer,
            quant_config=quant_config,
        )

    @property
    def dtype(self) -> torch.dtype:
        return self.blocks[0].mlp.fc2.weight.dtype

    @property
    def device(self) -> torch.device:
        return self.blocks[0].mlp.fc2.weight.device

    def rot_pos_emb(self, grid_thw: torch.Tensor) -> torch.Tensor:
        pos_ids = []
        for t, h, w in grid_thw:
            hpos_ids = torch.arange(h).unsqueeze(1).expand(-1, w)
            wpos_ids = torch.arange(w).unsqueeze(0).expand(h, -1)
            hpos_ids = hpos_ids.reshape(
                h // self.spatial_merge_size,
                self.spatial_merge_size,
                w // self.spatial_merge_size,
                self.spatial_merge_size,
            ).permute(0, 2, 1, 3).flatten()
            wpos_ids = wpos_ids.reshape(
                h // self.spatial_merge_size,
                self.spatial_merge_size,
                w // self.spatial_merge_size,
                self.spatial_merge_size,
            ).permute(0, 2, 1, 3).flatten()
            pos_ids.append(
                torch.stack([hpos_ids, wpos_ids], dim=-1).repeat(t, 1))
        pos_ids = torch.cat(pos_ids, dim=0)
        max_grid_size = grid_thw[:, 1:].max()
        rotary_pos_emb_full = self.rotary_pos_emb(max_grid_size)
        rotary_pos_emb = rotary_pos_emb_full[pos_ids].flatten(1)
        return rotary_pos_emb

    def forward(
        self,
        x: torch.Tensor,
        grid_thw: torch.Tensor,
    ) -> torch.Tensor:
        # patchify
        x = self.patch_embed(x)
        # compute position embedding
        rotary_pos_emb = self.rot_pos_emb(grid_thw)

        # compute cu_seqlens
        cu_seqlens = torch.repeat_interleave(grid_thw[:, 1] * grid_thw[:, 2],
                                             grid_thw[:, 0]).cumsum(
                                                 dim=0, dtype=torch.int32)
        cu_seqlens = F.pad(cu_seqlens, (1, 0), "constant", 0)

        # transformers
        x = x.unsqueeze(1)
        for blk in self.blocks:
            x = blk(x, cu_seqlens=cu_seqlens, rotary_pos_emb=rotary_pos_emb)

        # adapter
        x = self.merger(x)
        return x


# === Vision input helpers === #

cached_get_processor = lru_cache(get_processor)


def mm_input_mapper_for_qwen2_vl(
    ctx: InputContext,
    data: MultiModalData[object],
    data_type_key: str,
) -> MultiModalInputs:
    """Input mapper for Qwen2-VL."""
    model_config = ctx.model_config
    image_processor = cached_get_image_processor(
        model_config.model, trust_remote_code=model_config.trust_remote_code)
    if image_processor is None:
        raise RuntimeError("No HuggingFace processor is available "
                           "to process the image object")

    images = None
    videos = None
    if data_type_key == "image":
        images = data
    else:
        assert data_type_key == "video"
        videos = data

    try:
        batch_data = image_processor \
            .preprocess(images=images, videos=videos, return_tensors="pt") \
            .data
    except Exception:
        logger.error("Failed to process image (%s)", data)
        raise

    return MultiModalInputs(batch_data)


image_input_mapper_for_qwen2_vl = partial(mm_input_mapper_for_qwen2_vl,
                                          data_type_key="image")
video_input_mapper_for_qwen2_vl = partial(mm_input_mapper_for_qwen2_vl,
                                          data_type_key="video")


def _get_vision_info(
    image_processor,
    height: int,
    width: int,
    min_pixels: int,
    max_pixels: int,
    do_resize: bool = True,
    data_type_key: str = "image",
    mm_count: int = 1,
):
    """Get information (resized height / width and number of vision tokens)
    of input image / video frame."""

    if do_resize:
        resized_height, resized_width = smart_resize(
            height=height,
            width=width,
            factor=image_processor.patch_size * image_processor.merge_size,
            min_pixels=min_pixels,
            max_pixels=max_pixels,
        )
    else:
        resized_height, resized_width = height, width

    if data_type_key == "image":
        grid_t = mm_count
    else:
        assert data_type_key == "video"
        grid_t = max(mm_count // image_processor.temporal_patch_size, 1)

    grid_h = resized_height // image_processor.patch_size
    grid_w = resized_width // image_processor.patch_size
    vision_tokens = grid_t * grid_h * grid_w
    llm_num_vision_tokens = (vision_tokens // image_processor.merge_size //
                             image_processor.merge_size)

    return resized_height, resized_width, llm_num_vision_tokens


def _get_max_image_info(
    image_processor,
    data_type_key: str = "image",
    mm_count: int = 1,
):
    return _get_vision_info(
        image_processor,
        height=9999999,
        width=9999999,

        # Limit min / max pixels.
        min_pixels=max(image_processor.min_pixels, 28 * 28),
        max_pixels=min(image_processor.max_pixels, 1280 * 28 * 28),
        data_type_key=data_type_key,
        mm_count=mm_count,
    )


def get_max_qwen2_vl_mm_tokens(ctx: InputContext, data_type_key: str) -> int:
    image_processor = cached_get_image_processor(ctx.model_config.model)
    max_resized_height, max_resized_width, max_llm_image_tokens = \
        _get_max_image_info(image_processor, data_type_key=data_type_key,
                            mm_count=1)
    return max_llm_image_tokens


get_max_qwen2_vl_image_tokens = partial(get_max_qwen2_vl_mm_tokens,
                                        data_type_key="image")
get_max_qwen2_vl_video_tokens = partial(get_max_qwen2_vl_mm_tokens,
                                        data_type_key="video")


def dummy_data_for_qwen2_vl(
    ctx: InputContext, seq_len: int, mm_counts: Mapping[str, int]
) -> Tuple[SequenceData, Optional[MultiModalDataDict]]:
    image_processor = cached_get_image_processor(ctx.model_config.model)

    num_images = mm_counts["image"]
    max_resized_height, max_resized_width, max_llm_image_tokens = \
        _get_max_image_info(image_processor, data_type_key="image",
                            mm_count=num_images)
    if seq_len - max_llm_image_tokens - 2 < 0:
        raise RuntimeError(
            f"Qwen2-VL cannot process {num_images} images in a prompt, "
            "please increase max_model_len or reduce image limit by "
            "--limit-mm-per-prompt.")

    # Check video counts.
    num_videos = mm_counts["video"]
    max_resized_height, max_resized_width, max_llm_video_tokens = \
        _get_max_image_info(image_processor, data_type_key="video",
                            mm_count=num_videos)
    if seq_len - max_llm_video_tokens - 2 < 0:
        raise RuntimeError(
            f"Qwen2-VL cannot process {num_images} videos in a prompt, "
            "please increase max_model_len or reduce video limit by "
            "--limit-mm-per-prompt.")

    hf_config = ctx.get_hf_config(Qwen2VLConfig)

    dummy_seqdata = SequenceData.from_token_counts(
        (hf_config.vision_start_token_id, 1),
        (hf_config.image_token_id, max_llm_image_tokens),
        (hf_config.vision_end_token_id, 1),
        (0, seq_len - max_llm_image_tokens - 2),
    )

    dummy_image = Image.new("RGB", (max_resized_width, max_resized_height),
                            color=0)

    return dummy_seqdata, {
        "image": dummy_image if num_images == 1 else [dummy_image] * num_images
    }


def _get_llm_num_vision_tokens(
    mm_inputs: list,
    data_type_key: str,
    image_processor,
):
    """Get number of vision tokens of multimodal inputs.

    This method is derived from `transformers.models.qwen2_vl.
    image_processing_qwen2_vl.Qwen2VLImageProcessor._preprocess`.
    """
    image = to_numpy_array(mm_inputs[0])
    input_data_format = infer_channel_dimension_format(image)
    height, width = get_image_size(image, channel_dim=input_data_format)
    _, _, llm_num_vision_tokens = _get_vision_info(
        image_processor,
        height=height,
        width=width,
        min_pixels=image_processor.min_pixels,
        max_pixels=image_processor.max_pixels,
        do_resize=image_processor.do_resize,
        data_type_key=data_type_key,
        mm_count=len(mm_inputs),
    )
    return llm_num_vision_tokens


def input_processor_for_qwen2_vl(ctx: InputContext,
                                 llm_inputs: LLMInputs) -> LLMInputs:
    multi_modal_data = llm_inputs.get("multi_modal_data", None)
    if multi_modal_data is None:
        return llm_inputs

    image_inputs = multi_modal_data.get("image", None)
    video_inputs = multi_modal_data.get("video", None)

    processor = cached_get_processor(ctx.model_config.model)
    image_processor = processor.image_processor
    hf_config = ctx.get_hf_config(Qwen2VLConfig)

    # To avoid redundant processing of vision objects (resize, rescale, etc.),
    # we extract code of calculating number of vision tokens from
    # `transformers.models.qwen2_vl.processing_qwen2_vl.Qwen2VLProcessor`.
    #
    # The following code is equivalent to:
    #    prompt = llm_inputs["prompt"]
    #    inputs = processor(text=[prompt],
    #                       images=image_inputs,
    #                       videos=video_inputs,
    #                       padding=True,
    #                       return_tensors="pt")
    #    prompt_token_ids = inputs["input_ids"][0].tolist()

    prompt_token_ids = llm_inputs.get("prompt_token_ids", None)
    if prompt_token_ids is None:
        prompt = llm_inputs["prompt"]
        prompt_token_ids = processor.tokenizer(
            prompt,
            padding=True,
            return_tensors=None,
        )["input_ids"]

    # Expand image pad tokens.
    if image_inputs is not None:
        image_indices = [
            idx for idx, token in enumerate(prompt_token_ids)
            if token == hf_config.image_token_id
        ]
        image_inputs = make_batched_images(image_inputs)
        assert len(image_indices) == len(image_inputs)

        prompt_token_ids_with_image = []
        for image_cnt, image in enumerate(image_inputs):
            num_image_tokens = _get_llm_num_vision_tokens(
                [image],
                data_type_key="image",
                image_processor=image_processor,
            )
            if image_cnt == 0:
                non_image_tokens = prompt_token_ids[:image_indices[image_cnt]]
            else:
                non_image_tokens = prompt_token_ids[image_indices[image_cnt -
                                                                  1] +
                                                    1:image_indices[image_cnt]]
            prompt_token_ids_with_image.extend(non_image_tokens)
            prompt_token_ids_with_image.extend(
                hf_config.image_token_id for _ in range(num_image_tokens))
        prompt_token_ids_with_image.extend(prompt_token_ids[image_indices[-1] +
                                                            1:])
        prompt_token_ids = prompt_token_ids_with_image

    # Expand video pad tokens.
    if video_inputs is not None:
        video_indices = [
            idx for idx, token in enumerate(prompt_token_ids)
            if token == hf_config.video_token_id
        ]
        video_inputs = make_batched_videos(video_inputs)
        assert len(video_indices) == len(video_inputs)

        prompt_token_ids_with_video = []
        for video_cnt, video in enumerate(video_inputs):
            num_video_tokens = _get_llm_num_vision_tokens(
                video,
                data_type_key="video",
                image_processor=image_processor,
            )
            if video_cnt == 0:
                non_video_tokens = prompt_token_ids[:video_indices[video_cnt]]
            else:
                non_video_tokens = prompt_token_ids[video_indices[video_cnt -
                                                                  1] +
                                                    1:video_indices[video_cnt]]
            prompt_token_ids_with_video.extend(non_video_tokens)
            prompt_token_ids_with_video.extend(
                hf_config.video_token_id for _ in range(num_video_tokens))
        prompt_token_ids_with_video.extend(prompt_token_ids[video_indices[-1] +
                                                            1:])
        prompt_token_ids = prompt_token_ids_with_video

    return LLMInputs(
        prompt_token_ids=prompt_token_ids,
        prompt=llm_inputs["prompt"],
        multi_modal_data=multi_modal_data,
    )


@MULTIMODAL_REGISTRY.register_image_input_mapper(
    image_input_mapper_for_qwen2_vl)
@MULTIMODAL_REGISTRY.register_input_mapper("video",
                                           video_input_mapper_for_qwen2_vl)
@MULTIMODAL_REGISTRY.register_max_image_tokens(get_max_qwen2_vl_image_tokens)
@MULTIMODAL_REGISTRY.register_max_multimodal_tokens(
    "video", get_max_qwen2_vl_video_tokens)
@INPUT_REGISTRY.register_dummy_data(dummy_data_for_qwen2_vl)
@INPUT_REGISTRY.register_input_processor(input_processor_for_qwen2_vl)
class Qwen2VLForConditionalGeneration(nn.Module, SupportsMultiModal):

    def __init__(self,
                 config: Qwen2VLConfig,
                 multimodal_config: MultiModalConfig,
                 cache_config: Optional[CacheConfig] = None,
                 quant_config: Optional[QuantizationConfig] = None) -> None:
        super().__init__()

        assert not cache_config.enable_prefix_caching, \
            "Qwen2-VL currently does not support prefix caching"

        self.config = config
        self.multimodal_config = multimodal_config

        self.visual = Qwen2VisionTransformer(
            config.vision_config,
            norm_eps=getattr(config, "rms_norm_eps", 1e-6),

            # NOTE: Qwen2-VL vision encoder does not support any
            # quantization method now.
            quant_config=None,
        )

        self.model = Qwen2Model(config, cache_config, quant_config)

        if get_pp_group().is_last_rank:
            if config.tie_word_embeddings:
                self.lm_head = self.model.embed_tokens
            else:
                self.lm_head = ParallelLMHead(config.vocab_size,
                                              config.hidden_size,
                                              quant_config=quant_config)
        else:
            self.lm_head = PPMissingLayer()

        self.logits_processor = LogitsProcessor(config.vocab_size)
        self.sampler = Sampler()
        self.make_empty_intermediate_tensors = (
            make_empty_intermediate_tensors_factory(
                ["hidden_states", "residual"], config.hidden_size))

    def _validate_and_reshape_mm_tensor(self,
                                        mm_input: Union[torch.Tensor,
                                                        List[torch.Tensor]],
                                        name: str) -> torch.Tensor:
        if not isinstance(mm_input, (torch.Tensor, list)):
            raise ValueError(f"Incorrect type of {name}. "
                             f"Got type: {type(mm_input)}")
        if isinstance(mm_input, torch.Tensor):
            if mm_input.ndim == 2:
                return mm_input
            if mm_input.ndim != 3:
                raise ValueError(f"{name} should be 2D or batched 3D tensor. "
                                 f"Got ndim: {mm_input.ndim}")
            return torch.concat(list(mm_input))
        else:
            return torch.concat(mm_input)

    def _parse_and_validate_image_input(
            self, **kwargs: object) -> Optional[Qwen2VLImageInputs]:
        pixel_values = kwargs.pop("pixel_values", None)
        image_grid_thw = kwargs.pop("image_grid_thw", None)

        if pixel_values is None:
            return None

        pixel_values = self._validate_and_reshape_mm_tensor(
            pixel_values, "image pixel values")
        image_grid_thw = self._validate_and_reshape_mm_tensor(
            image_grid_thw, "image grid_thw")

        if not isinstance(pixel_values, (torch.Tensor, list)):
            raise ValueError("Incorrect type of image pixel values. "
                             f"Got type: {type(pixel_values)}")

        return Qwen2VLImageInputs(pixel_values=pixel_values,
                                  image_grid_thw=image_grid_thw)

    def _parse_and_validate_video_input(
            self, **kwargs: object) -> Optional[Qwen2VLVideoInputs]:
        pixel_values_videos = kwargs.pop("pixel_values_videos", None)
        video_grid_thw = kwargs.pop("video_grid_thw", None)

        if pixel_values_videos is None:
            return None

        pixel_values_videos = self._validate_and_reshape_mm_tensor(
            pixel_values_videos, "video pixel values")
        video_grid_thw = self._validate_and_reshape_mm_tensor(
            video_grid_thw, "video grid_thw")

        return Qwen2VLVideoInputs(
            pixel_values_videos=pixel_values_videos,
            video_grid_thw=video_grid_thw,
        )

    def _process_image_input(self,
                             image_input: Qwen2VLImageInputs) -> torch.Tensor:
        pixel_values = image_input["pixel_values"].to(torch.float16)
        image_embeds = self.visual(pixel_values,
                                   grid_thw=image_input["image_grid_thw"])
        return image_embeds

    def _process_video_input(self,
                             video_input: Qwen2VLVideoInputs) -> torch.Tensor:
        pixel_values_videos = video_input["pixel_values_videos"].type(
            self.visual.dtype)
        video_embeds = self.visual(pixel_values_videos,
                                   grid_thw=video_input["video_grid_thw"])
        return video_embeds

    def _merge_multimodal_embeddings(
        self,
        input_ids: torch.Tensor,
        inputs_embeds: torch.Tensor,
        multimodal_embeddings: torch.Tensor,
        placeholder_token_id: int,
    ) -> torch.Tensor:
        mask = (input_ids == placeholder_token_id)
        inputs_embeds[mask, :] = multimodal_embeddings
        return inputs_embeds

    def forward(
        self,
        input_ids: torch.Tensor,
        positions: torch.Tensor,
        kv_caches: List[torch.Tensor],
        attn_metadata: AttentionMetadata,
        intermediate_tensors: Optional[IntermediateTensors] = None,
        **kwargs: object,
    ) -> SamplerOutput:
        """Run forward pass for Qwen2-VL.

        Args:
            input_ids: Flattened (concatenated) input_ids corresponding to a
                batch.
            positions: Flattened (concatenated) position ids corresponding to a
                batch.
                **NOTE**: If mrope is enabled (default setting for Qwen2-VL
                opensource models), the shape will be `(3, seq_len)`,
                otherwise it will be `(seq_len,).
            pixel_values: Pixel values to be fed to a model.
                `None` if no images are passed.
            image_grid_thw: Tensor `(n_images, 3)` of image 3D grid in LLM.
                `None` if no images are passed.
            pixel_values_videos: Pixel values of videos to be fed to a model.
                `None` if no videos are passed.
            video_grid_thw: Tensor `(n_videos, 3)` of video 3D grid in LLM.
                `None` if no videos are passed.
        """

        image_input = self._parse_and_validate_image_input(**kwargs)
        video_input = self._parse_and_validate_video_input(**kwargs)

        if (image_input is None
                and video_input is None) or not get_pp_group().is_first_rank:
            inputs_embeds = None
        else:
            if getattr(self.config, "rope_scaling", {}).get("type",
                                                            None) == "mrope":
                assert positions.ndim == 2 and positions.size(0) == 3, (
                    "multimodal section rotary embedding requires "
                    f"(3, seq_len) positions, but got {positions.size()}")

            inputs_embeds = self.model.embed_tokens(input_ids)

            if image_input is not None:
                image_embeds = self._process_image_input(image_input)
                inputs_embeds = self._merge_multimodal_embeddings(
                    input_ids,
                    inputs_embeds,
                    image_embeds,
                    placeholder_token_id=self.config.image_token_id,
                )

            if video_input is not None:
                video_embeds = self._process_video_input(video_input)
                inputs_embeds = self._merge_multimodal_embeddings(
                    input_ids,
                    inputs_embeds,
                    video_embeds,
                    placeholder_token_id=self.config.video_token_id,
                )

            input_ids = None

        hidden_states = self.model(
            input_ids=input_ids,
            positions=positions,
            kv_caches=kv_caches,
            attn_metadata=attn_metadata,
            intermediate_tensors=intermediate_tensors,
            inputs_embeds=inputs_embeds,
        )
        return hidden_states

    def compute_logits(self, hidden_states: torch.Tensor,
                       sampling_metadata: SamplingMetadata) -> torch.Tensor:
        logits = self.logits_processor(self.lm_head, hidden_states,
                                       sampling_metadata)
        return logits

    def sample(
        self,
        logits: torch.Tensor,
        sampling_metadata: SamplingMetadata,
    ) -> Optional[SamplerOutput]:
        next_tokens = self.sampler(logits, sampling_metadata)
        return next_tokens

    def load_weights(self, weights: Iterable[Tuple[str, torch.Tensor]]):
        stacked_params_mapping = [
            # (param_name, shard_name, shard_id)
            ("qkv_proj", "q_proj", "q"),
            ("qkv_proj", "k_proj", "k"),
            ("qkv_proj", "v_proj", "v"),
            ("gate_up_proj", "up_proj", 1),
            ("gate_up_proj", "gate_proj", 0),
        ]
        params_dict = dict(self.named_parameters(remove_duplicate=False))
        for name, loaded_weight in weights:
            if "rotary_emb.inv_freq" in name:
                continue
            if self.config.tie_word_embeddings and "lm_head.weight" in name:
                continue
            for (param_name, weight_name, shard_id) in stacked_params_mapping:
                if weight_name not in name:
                    continue
                name = name.replace(weight_name, param_name)
                # Skip loading extra bias for GPTQ models.
                if name.endswith(".bias") and name not in params_dict:
                    continue
                if is_pp_missing_parameter(name, self):
                    continue
                param = params_dict[name]
                weight_loader = param.weight_loader
                weight_loader(param, loaded_weight, shard_id)
                break
            else:
                if "visual" in name and "qkv.weight" in name:
                    visual_num_heads = self.config.vision_config.num_heads
                    visual_embed_dim = self.config.vision_config.embed_dim
                    head_size = visual_embed_dim // visual_num_heads
                    loaded_weight = loaded_weight.view(3, visual_num_heads,
                                                       head_size,
                                                       visual_embed_dim)
                    loaded_weight = loaded_weight.transpose(0, 1)
                    loaded_weight = loaded_weight.reshape(-1, visual_embed_dim)
                elif "visual" in name and "qkv.bias" in name:
                    visual_num_heads = self.config.vision_config.num_heads
                    visual_embed_dim = self.config.vision_config.embed_dim
                    head_size = visual_embed_dim // visual_num_heads
                    loaded_weight = loaded_weight.view(3, visual_num_heads,
                                                       head_size)
                    loaded_weight = loaded_weight.transpose(0, 1)
                    loaded_weight = loaded_weight.reshape(-1)
                try:
                    # Skip loading extra bias for GPTQ models.
                    if name.endswith(".bias") and name not in params_dict:
                        continue
                    if is_pp_missing_parameter(name, self):
                        continue
                    param = params_dict[name]
                except KeyError:
                    print(params_dict.keys())
                    raise

                weight_loader = getattr(param, "weight_loader",
                                        default_weight_loader)
                weight_loader(param, loaded_weight)<|MERGE_RESOLUTION|>--- conflicted
+++ resolved
@@ -202,39 +202,6 @@
                                       quant_config=quant_config)
 
         # Detect attention implementation.
-<<<<<<< HEAD
-        selected_backend: Optional[_Backend] = get_global_forced_attn_backend()
-        if selected_backend is None:
-            backend_by_env_var: Optional[str] = envs.VLLM_ATTENTION_BACKEND
-            if backend_by_env_var is not None:
-                selected_backend = backend_name_to_enum(backend_by_env_var)
-        if selected_backend is None:
-            # For Volta and Turing GPUs, use xformers instead.
-            device_available = current_platform.has_device_capability(80)
-            if device_available:
-                from transformers.utils import is_flash_attn_2_available
-
-                if is_flash_attn_2_available():
-                    self._use_flash_attn = True
-                else:
-                    logger.warning(
-                        "Current Qwen2-VL implementation has a bug with "
-                        "`vllm-flash-attn` inside vision module, so we use "
-                        "xformers backend instead. You can run `pip install "
-                        "flash-attn to use flash-attention backend.")
-                    self._use_flash_attn = False
-            else:
-                self._use_flash_attn = False
-        else:
-            if selected_backend == _Backend.FLASH_ATTN:
-                self._use_flash_attn = True
-            elif selected_backend == _Backend.XFORMERS:
-                self._use_flash_attn = False
-            else:
-                raise RuntimeError(
-                    f"Qwen2-VL does not support {selected_backend} backend now."
-                )
-=======
         # selected_backend: Optional[_Backend] = get_global_forced_attn_backend()
         # if selected_backend is None:
         #     backend_by_env_var: Optional[str] = envs.VLLM_ATTENTION_BACKEND
@@ -266,7 +233,6 @@
         #         raise RuntimeError(
         #             f"Qwen2-VL does not support {selected_backend} backend now."
         #         )
->>>>>>> 32c883f6
 
     def forward(
         self,
@@ -294,59 +260,6 @@
         if rotary_pos_emb is not None:
             q = apply_rotary_pos_emb_vision(q, rotary_pos_emb)
             k = apply_rotary_pos_emb_vision(k, rotary_pos_emb)
-<<<<<<< HEAD
-
-        if self._use_flash_attn:
-            # from vllm_flash_attn.flash_attn_interface import (
-            #   flash_attn_varlen_func)
-            from flash_attn import flash_attn_varlen_func
-
-            q, k, v = [rearrange(x, "b s ... -> (b s) ...") for x in [q, k, v]]
-
-            max_seqlen = (cu_seqlens[1:] - cu_seqlens[:-1]).max().item()
-            output = flash_attn_varlen_func(q,
-                                            k,
-                                            v,
-                                            cu_seqlens_q=cu_seqlens,
-                                            cu_seqlens_k=cu_seqlens,
-                                            max_seqlen_q=max_seqlen,
-                                            max_seqlen_k=max_seqlen,
-                                            dropout_p=0,
-                                            causal=False)
-
-            context_layer = rearrange(output,
-                                      "(b s) ... -> b s ...",
-                                      b=batch_size)
-        elif is_cpu():
-            seq_length = q.size(1)
-            q, k, v = [rearrange(x, "b s h d -> b h s d") for x in [q, k, v]]
-            attention_mask = torch.zeros([1, seq_length, seq_length],
-                                         device=q.device,
-                                         dtype=torch.bool)
-            for i in range(1, len(cu_seqlens)):
-                attention_mask[..., cu_seqlens[i - 1]:cu_seqlens[i],
-                               cu_seqlens[i - 1]:cu_seqlens[i]] = True
-            output = F.scaled_dot_product_attention(q,
-                                                    k,
-                                                    v,
-                                                    attention_mask,
-                                                    dropout_p=0.0)
-            context_layer = rearrange(output, "b h s d -> b s h d ")
-        else:
-            from xformers import ops as xops
-            from xformers.ops.fmha.attn_bias import BlockDiagonalMask
-
-            seqlens = (cu_seqlens[1:] - cu_seqlens[:-1]).tolist()
-            attn_bias = BlockDiagonalMask.from_seqlens(q_seqlen=seqlens,
-                                                       kv_seqlen=None)
-
-            context_layer = xops.memory_efficient_attention_forward(
-                q, k, v, attn_bias=attn_bias, p=0, scale=None)
-        context_layer = rearrange(context_layer,
-                                  "b s h d -> s b (h d)").contiguous()
-
-        output, _ = self.proj(context_layer)
-=======
         query = q.movedim(1, 2)
         key = k.movedim(1, 2)
         value = v.movedim(1, 2)
@@ -378,7 +291,6 @@
         output = output.view(-1, batch_size, self.hidden_size_per_attention_head * self.num_attention_heads_per_partition)
 
         output, _ = self.proj(output)
->>>>>>> 32c883f6
         return output
 
 
