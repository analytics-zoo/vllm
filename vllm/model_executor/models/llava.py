--- conflicted
+++ resolved
@@ -4,10 +4,7 @@
 
 import torch
 import torch.nn as nn
-<<<<<<< HEAD
-=======
 from PIL import Image
->>>>>>> 9ba0817f
 from transformers import CLIPVisionConfig, LlavaConfig, SiglipVisionConfig
 
 from vllm.attention import AttentionMetadata
@@ -20,10 +17,7 @@
 from vllm.model_executor.sampling_metadata import SamplingMetadata
 from vllm.multimodal import MULTIMODAL_REGISTRY
 from vllm.sequence import IntermediateTensors
-<<<<<<< HEAD
-=======
 from vllm.utils import is_list_of
->>>>>>> 9ba0817f
 
 from .clip import (CLIPVisionModel, dummy_image_for_clip,
                    dummy_seq_data_for_clip, get_max_clip_image_tokens,
@@ -32,11 +26,7 @@
 from .siglip import (SiglipVisionModel, dummy_image_for_siglip,
                      dummy_seq_data_for_siglip, get_max_siglip_image_tokens,
                      input_processor_for_siglip)
-<<<<<<< HEAD
-from .utils import (filter_weights, init_vllm_registered_model,
-=======
 from .utils import (filter_weights, flatten_bn, init_vllm_registered_model,
->>>>>>> 9ba0817f
                     merge_multimodal_embeddings)
 
 
@@ -145,9 +135,6 @@
     hf_config = ctx.get_hf_config(LlavaConfig)
     vision_config = hf_config.vision_config
 
-<<<<<<< HEAD
-    image_feature_size = get_max_llava_image_tokens(ctx)
-=======
     image_data = multi_modal_data["image"]
     if isinstance(image_data, Image.Image):
         image_feature_size = get_max_llava_image_tokens(ctx)
@@ -160,7 +147,6 @@
         image_feature_size = [item.shape[1] for item in image_data]
     else:
         raise TypeError(f"Invalid image type: {type(image_data)}")
->>>>>>> 9ba0817f
 
     if isinstance(vision_config, CLIPVisionConfig):
         return input_processor_for_clip(
@@ -257,31 +243,6 @@
             return None
 
         if pixel_values is not None:
-<<<<<<< HEAD
-            if not isinstance(pixel_values, torch.Tensor):
-                raise ValueError("Incorrect type of pixel values. "
-                                 f"Got type: {type(pixel_values)}")
-
-            # Remove the N dimension until multiple images are supported.
-            pixel_values = pixel_values.squeeze(1)
-
-            return LlavaImagePixelInputs(
-                type="pixel_values",
-                data=self._validate_pixel_values(pixel_values),
-            )
-
-        if image_embeds is not None:
-            if not isinstance(image_embeds, torch.Tensor):
-                raise ValueError("Incorrect type of image embeddings. "
-                                 f"Got type: {type(image_embeds)}")
-
-            # Remove the N dimension until multiple images are supported.
-            image_embeds = image_embeds.squeeze(1)
-
-            return LlavaImageEmbeddingInputs(
-                type="image_embeds",
-                data=image_embeds,
-=======
             if not isinstance(pixel_values, (torch.Tensor, list)):
                 raise ValueError("Incorrect type of pixel values. "
                                  f"Got type: {type(pixel_values)}")
@@ -300,7 +261,6 @@
             return LlavaImageEmbeddingInputs(
                 type="image_embeds",
                 data=flatten_bn(image_embeds, concat=True),
->>>>>>> 9ba0817f
             )
 
         raise AssertionError("This line should be unreachable.")
