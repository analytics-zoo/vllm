--- conflicted
+++ resolved
@@ -188,10 +188,8 @@
             scale, block_tables, context_lens, block_size, max_context_len,
             alibi_slopes)
 
-
-<<<<<<< HEAD
-PagedAttention = _IPEXPagedAttention if _use_ipex else _PagedAttention
-=======
+        return output
+
     @staticmethod
     def forward_prefix(
         query: torch.Tensor,
@@ -228,4 +226,6 @@
         key_caches = [kv_cache[0] for kv_cache in kv_caches]
         value_caches = [kv_cache[1] for kv_cache in kv_caches]
         ipex_ops.copy_blocks(key_caches, value_caches, src_to_dists)
->>>>>>> 8fb3efa8
+
+
+PagedAttention = _IPEXPagedAttention if _use_ipex else _PagedAttention