from contextlib import contextmanager
from dataclasses import dataclass
from typing import TYPE_CHECKING, Any, Dict, List, Optional, Set, Tuple, Type

try:
    from flashinfer import BatchDecodeWithPagedKVCacheWrapper
    from flashinfer.decode import CUDAGraphBatchDecodeWithPagedKVCacheWrapper
    from flashinfer.prefill import BatchPrefillWithPagedKVCacheWrapper

    import vllm.attention.backends.flash_attn  # noqa
    FLASHINFER_WORKSPACE_BUFFER_SIZE = 256 * 1024 * 1024
except ImportError:
    BatchDecodeWithPagedKVCacheWrapper = None
    CUDAGraphBatchDecodeWithPagedKVCacheWrapper = None
    BatchPrefillWithPagedKVCacheWrapper = None
    FLASHINFER_WORKSPACE_BUFFER_SIZE = 0

import torch

from vllm import _custom_ops as ops
from vllm.attention.backends.abstract import (AttentionBackend, AttentionImpl,
                                              AttentionMetadata,
                                              AttentionMetadataBuilder,
                                              AttentionState, AttentionType)
from vllm.attention.backends.utils import (PAD_SLOT_ID, compute_slot_mapping,
                                           compute_slot_mapping_start_idx,
                                           is_block_tables_empty)
from vllm.attention.ops.paged_attn import PagedAttention
from vllm.utils import (async_tensor_h2d, get_kv_cache_torch_dtype,
                        make_tensor_with_pad)

if TYPE_CHECKING:
    from vllm.worker.model_runner import (ModelInputForGPUBuilder,
                                          ModelInputForGPUWithSamplingMetadata)


class FlashInferBackend(AttentionBackend):

    @staticmethod
    def get_name() -> str:
        return "flashinfer"

    @staticmethod
    def get_impl_cls() -> Type["FlashInferImpl"]:
        return FlashInferImpl

    @staticmethod
    def get_metadata_cls() -> Type["AttentionMetadata"]:
        return FlashInferMetadata

    @staticmethod
    def get_builder_cls() -> Type["FlashInferMetadataBuilder"]:
        return FlashInferMetadataBuilder

    @staticmethod
    def get_state_cls() -> Type["FlashInferState"]:
        return FlashInferState

    @staticmethod
    def get_kv_cache_shape(
        num_blocks: int,
        block_size: int,
        num_kv_heads: int,
        head_size: int,
    ) -> Tuple[int, ...]:
        return (num_blocks, 2, block_size, num_kv_heads, head_size)

    @staticmethod
    def swap_blocks(
        src_kv_cache: torch.Tensor,
        dst_kv_cache: torch.Tensor,
        src_to_dst: torch.Tensor,
    ) -> None:
        PagedAttention.swap_blocks(src_kv_cache, dst_kv_cache, src_to_dst)

    @staticmethod
    def copy_blocks(
        kv_caches: List[torch.Tensor],
        src_to_dists: torch.Tensor,
    ) -> None:
        PagedAttention.copy_blocks(kv_caches, src_to_dists)

    @staticmethod
    def get_supported_head_sizes() -> List[int]:
        return [64, 128, 256]

    @staticmethod
    def get_fp8_dtype_for_flashinfer(kv_cache_dtype: str) -> torch.dtype:
        if kv_cache_dtype in ("fp8", "fp8_e4m3"):
            return torch.float8_e4m3fn
        elif kv_cache_dtype == "fp8_e5m2":
            return torch.float8_e5m2
        else:
            raise ValueError(f"Unrecognized FP8 dtype: {kv_cache_dtype}")


class FlashInferState(AttentionState):

    def __init__(self, runner):
        self.runner = runner
        self._is_graph_capturing = False
        self._workspace_buffer = None
        self._decode_wrapper = None
        self._prefill_wrapper = None

    def _get_workspace_buffer(self):
        if self._workspace_buffer is None:
            self._workspace_buffer = torch.empty(
                FLASHINFER_WORKSPACE_BUFFER_SIZE,
                dtype=torch.uint8,
                device=self.runner.device)
        return self._workspace_buffer

    def _get_prefill_wrapper(self):
        if self._prefill_wrapper is None:
            self._prefill_wrapper = BatchPrefillWithPagedKVCacheWrapper(
                self._get_workspace_buffer(), "NHD")
        return self._prefill_wrapper

    def _get_decode_wrapper(self):
        if self._decode_wrapper is None:
            num_qo_heads = (self.runner.model_config.get_num_attention_heads(
                self.runner.parallel_config))
            num_kv_heads = self.runner.model_config.get_num_kv_heads(
                self.runner.parallel_config)
            use_tensor_cores = num_qo_heads // num_kv_heads > 4
            self._decode_wrapper = BatchDecodeWithPagedKVCacheWrapper(
                self._get_workspace_buffer(),
                "NHD",
                use_tensor_cores=use_tensor_cores)
        return self._decode_wrapper

    @contextmanager
    def graph_capture(self, max_batch_size: int):
        self._is_graph_capturing = True
        self._graph_decode_wrapper = None
        self._graph_slot_mapping = torch.full((max_batch_size, ),
                                              PAD_SLOT_ID,
                                              dtype=torch.long,
                                              device=self.runner.device)
        self._graph_seq_lens = torch.ones(max_batch_size,
                                          dtype=torch.int32,
                                          device=self.runner.device)
        self._graph_block_tables = torch.from_numpy(
            self.runner.graph_block_tables).to(device=self.runner.device)
        self._graph_decode_workspace_buffer = self._get_workspace_buffer()
        self._graph_indices_buffer = torch.empty(
            max_batch_size * self.runner.cache_config.num_gpu_blocks,
            dtype=torch.int32,
            device=self.runner.device)
        self._graph_indptr_buffer = torch.empty(max_batch_size + 1,
                                                dtype=torch.int32,
                                                device=self.runner.device)
        self._graph_last_page_len_buffer = torch.empty(
            max_batch_size, dtype=torch.int32, device=self.runner.device)
        yield
        self._is_graph_capturing = False
        del self._graph_slot_mapping
        del self._graph_seq_lens
        del self._graph_block_tables
        del self._graph_decode_workspace_buffer
        del self._graph_indices_buffer
        del self._graph_indptr_buffer
        del self._graph_last_page_len_buffer
        del self._graph_decode_wrapper

    def graph_clone(self, batch_size: int):
        assert self._is_graph_capturing
        state = self.__class__(self.runner)
        state._workspace_buffer = self._graph_decode_workspace_buffer
        state._decode_wrapper = self._graph_decode_wrapper
        state._prefill_wrapper = self._get_prefill_wrapper()
        return state

    def graph_capture_get_metadata_for_batch(self, batch_size: int):
        assert self._is_graph_capturing
        _indptr_buffer = self._graph_indptr_buffer[:batch_size + 1]
        _last_page_len_buffer = self._graph_last_page_len_buffer[:batch_size]

        num_qo_heads = (self.runner.model_config.get_num_attention_heads(
            self.runner.parallel_config))
        num_kv_heads = self.runner.model_config.get_num_kv_heads(
            self.runner.parallel_config)
        use_tensor_cores = num_qo_heads // num_kv_heads > 4
        self._graph_decode_wrapper = \
            CUDAGraphBatchDecodeWithPagedKVCacheWrapper(
            self._graph_decode_workspace_buffer, _indptr_buffer,
            self._graph_indices_buffer, _last_page_len_buffer, "NHD",
            use_tensor_cores)
        if self.runner.kv_cache_dtype.startswith("fp8"):
            kv_cache_dtype = FlashInferBackend.get_fp8_dtype_for_flashinfer(
                self.runner.kv_cache_dtype)
        else:
            kv_cache_dtype = get_kv_cache_torch_dtype(
                self.runner.kv_cache_dtype, self.runner.model_config.dtype)

        paged_kv_indptr_tensor_host = torch.arange(0,
                                                   batch_size + 1,
                                                   dtype=torch.int32)
        paged_kv_indices_tensor_host = torch.arange(0,
                                                    batch_size,
                                                    dtype=torch.int32)
        paged_kv_last_page_len_tensor_host = torch.full((batch_size, ),
                                                        self.runner.block_size,
                                                        dtype=torch.int32)
        query_start_loc_host = torch.arange(0,
                                            batch_size + 1,
                                            dtype=torch.int32)

        attn_metadata = self.runner.attn_backend.make_metadata(
            num_prefills=0,
            slot_mapping=self._graph_slot_mapping[:batch_size],
            num_prefill_tokens=0,
            num_decode_tokens=batch_size,
            max_prefill_seq_len=0,
            block_tables=self._graph_block_tables,
            paged_kv_indptr=paged_kv_indptr_tensor_host,
            paged_kv_indices=paged_kv_indices_tensor_host,
            paged_kv_last_page_len=paged_kv_last_page_len_tensor_host,
            num_qo_heads=num_qo_heads,
            num_kv_heads=num_kv_heads,
            head_dim=self.runner.model_config.get_head_size(),
            page_size=self.runner.block_size,
            seq_start_loc=None,
            query_start_loc=query_start_loc_host,
            device=self.runner.device,
            data_type=kv_cache_dtype,
<<<<<<< HEAD
=======
            q_data_type=self.runner.model_config.dtype,
>>>>>>> 9ba0817f
            use_cuda_graph=True,
            decode_wrapper=self._graph_decode_wrapper,
            prefill_wrapper=None)
        attn_metadata.begin_forward()
        return attn_metadata

    def get_graph_input_buffers(self, attn_metadata):
        return {
            "slot_mapping": attn_metadata.slot_mapping,
        }

    def prepare_graph_input_buffers(self, input_buffers, attn_metadata):
        return

    def begin_forward(self, model_input):
        assert not self._is_graph_capturing
        state = self
        if model_input.attn_metadata.use_cuda_graph:
            batch_size = model_input.input_tokens.shape[0]
            state = (self.runner.graph_runners[model_input.virtual_engine]
                     [batch_size].attn_state)
        model_input.attn_metadata.prefill_wrapper = state._get_prefill_wrapper(
        )
        model_input.attn_metadata.decode_wrapper = state._get_decode_wrapper()
        model_input.attn_metadata.begin_forward()


@dataclass
class FlashInferMetadata(AttentionMetadata):
    # Maximum sequence length among prefill batch. 0 if there are decoding
    # requests only.
    max_prefill_seq_len: int

    use_cuda_graph: bool = True

    prefill_wrapper: Optional[BatchPrefillWithPagedKVCacheWrapper] = None
    decode_wrapper: Optional[BatchDecodeWithPagedKVCacheWrapper] = None

    # Metadata for the prefill stage
    seq_start_loc: Optional[torch.Tensor] = None
    query_start_loc: Optional[torch.Tensor] = None
    block_tables: Optional[torch.Tensor] = None

    # used for GPU in-place advance_step
    seq_lens_tensor: Optional[torch.Tensor] = None
    block_table_bound: Optional[torch.Tensor] = None

    # An example for paged_kv_indices, paged_kv_indptr:
    # request 1, page indices [0, 5, 8]
    # request 2, page indices [1, 6, 7]
    # request 3, page indices [3, 4]
    # paged_kv_indices is a concatenation of page indices of all requests:
    # [0, 5, 8, 1, 6, 7, 3, 4]
    # paged_kv_indptr is used to index into paged_kv_indices:
    # [0, 3, 6, 8]
    # The indptr of the paged kv cache, shape: [batch_size + 1]
    paged_kv_indptr: Optional[torch.Tensor] = None
    # The page indices of the paged kv cache
    paged_kv_indices: Optional[torch.Tensor] = None
    # The number of entries in the last page of each request in
    # the paged kv cache, shape: [batch_size]
    paged_kv_last_page_len: Optional[torch.Tensor] = None
    # The number of query/output heads
    num_qo_heads: Optional[int] = None
    # The number of key/value heads
    num_kv_heads: Optional[int] = None
    # The dimension of the attention heads
    head_dim: Optional[int] = None
    # Block size of vllm
    page_size: Optional[int] = None
    # The data type of the paged kv cache
    data_type: torch.dtype = None
    # The data type of the query
    q_data_type: torch.dtype = None
    device: torch.device = torch.device("cuda")
    is_profile_run: bool = False

    def __post_init__(self):
        # Refer to
        # https://github.com/flashinfer-ai/flashinfer/blob/3d55c71a62052c590c130897d3a3db49b14fcc34/include/flashinfer/utils.cuh#L157
        supported_head_sizes = FlashInferBackend.get_supported_head_sizes()
        if self.head_dim is not None and self.head_dim \
                not in supported_head_sizes:
            raise ValueError(
                f"Only {supported_head_sizes} are supported for head_dim,",
                f"received {self.head_dim}.")

    def begin_forward(self):
        if self.num_prefill_tokens > 0:
            if self.paged_kv_indices is None:
                return

            assert self.prefill_wrapper is not None
            assert self.query_start_loc is not None
            assert self.paged_kv_indices is not None
            assert self.paged_kv_indptr is not None
            assert self.paged_kv_last_page_len is not None
            assert self.block_table_bound is not None
            assert self.seq_lens_tensor is not None
            batch_size = self.query_start_loc.shape[0] - 1
            assert batch_size >= 0
            # We will use flash attention for profiling to
            # determine the number of blocks. Therefore,
            # we don't need to prepare the input for flashinfer for profile run.
            if not self.is_profile_run:
<<<<<<< HEAD
                self.paged_kv_indptr = self.paged_kv_indptr.to(self.device)
                self.paged_kv_last_page_len = self.paged_kv_last_page_len.to(
                    self.device)
                self.paged_kv_indices = self.paged_kv_indices.to(self.device)
                self.prefill_wrapper.end_forward()
                self.prefill_wrapper.begin_forward(
                    self.query_start_loc, self.paged_kv_indptr,
                    self.paged_kv_indices, self.paged_kv_last_page_len,
                    self.num_qo_heads, self.num_kv_heads, self.head_dim,
                    self.page_size)
        else:
            if not self.use_cuda_graph:
                assert self.paged_kv_indices is not None
                assert self.paged_kv_indptr is not None
                assert self.paged_kv_last_page_len is not None
                self.paged_kv_indices = self.paged_kv_indices.to(self.device)
=======
>>>>>>> 9ba0817f
                self.paged_kv_indptr = self.paged_kv_indptr.to(self.device)
                self.paged_kv_last_page_len = self.paged_kv_last_page_len.to(
                    self.device)
                self.block_table_bound = self.block_table_bound.to(self.device)
                self.seq_lens_tensor = self.seq_lens_tensor.to(self.device)
                self.paged_kv_indices = self.paged_kv_indices.to(self.device)
                self.prefill_wrapper.end_forward()
                self.prefill_wrapper.begin_forward(
                    self.query_start_loc, self.paged_kv_indptr,
                    self.paged_kv_indices, self.paged_kv_last_page_len,
                    self.num_qo_heads, self.num_kv_heads, self.head_dim,
                    self.page_size)
        else:
            assert self.paged_kv_indices is not None
            assert self.paged_kv_indptr is not None
            assert self.paged_kv_last_page_len is not None
            self.paged_kv_indices = self.paged_kv_indices.to(self.device)
            self.paged_kv_indptr = self.paged_kv_indptr.to(self.device)
            self.paged_kv_last_page_len = self.paged_kv_last_page_len.to(
                self.device)
            # handle model warmup path
            if self.block_table_bound is not None:
                self.block_table_bound = self.block_table_bound.to(self.device)
            if self.seq_lens_tensor is not None:
                self.seq_lens_tensor = self.seq_lens_tensor.to(self.device)

            assert self.decode_wrapper is not None
            self.decode_wrapper.end_forward()
            self.decode_wrapper.begin_forward(
                self.paged_kv_indptr,
                self.paged_kv_indices,
                self.paged_kv_last_page_len,
                self.num_qo_heads,
                self.num_kv_heads,
                self.head_dim,
                self.page_size,
                # Disable flashinfer's pos encoding and use vllm's rope.
                pos_encoding_mode="NONE",
                # kv-cache data type.
                data_type=self.data_type,
                # query data type.
                q_data_type=self.q_data_type)

    def asdict_zerocopy(self,
                        skip_fields: Optional[Set[str]] = None
                        ) -> Dict[str, Any]:
        if skip_fields is None:
            skip_fields = set()
        # We need to skip the prefill/decode_wrapper field since it cannot be
        # broadcasted with nccl when TP is enabled.
        skip_fields.add('prefill_wrapper')
        skip_fields.add('decode_wrapper')
        return super().asdict_zerocopy(skip_fields)

    @property
    def prefill_metadata(self) -> Optional["FlashInferMetadata"]:
        # Currently chunked prefill is not supported
        if self.num_decode_tokens == 0:
            assert self.num_prefills > 0
            return self

        return None

    @property
    def decode_metadata(self) -> Optional["FlashInferMetadata"]:
        # Currently chunked prefill is not supported
        if self.num_prefills > 0:
            assert self.num_decode_tokens == 0, (
                "Chunked prefill is not supported with flashinfer yet.")
            return None

        return self

    def advance_step(
        self,
        model_input: "ModelInputForGPUWithSamplingMetadata",
        sampled_token_ids: Optional[torch.Tensor],
        block_size: int,
        num_seqs: int,
        num_queries: int,
    ):
        """
        Update metadata in-place to advance one decode step.
        """

        assert num_seqs > 0
        assert num_queries > 0
        assert model_input.attn_metadata is not None
        assert sampled_token_ids is not None

        # When using cudagraph, the num_seqs is padded to the next captured
        # batch sized, but num_queries tracks the actual number of requests in
        # the batch. For --enforce-eager mode, num_seqs == num_queries
        if num_seqs != num_queries:
            assert num_seqs > num_queries
            assert self.use_cuda_graph

        model_input.input_tokens[:num_queries] = sampled_token_ids.flatten()

        # Update GPU tensors
        ops.advance_step_flashinfer(
            num_seqs=num_seqs,
            num_queries=num_queries,
            block_size=block_size,
            input_tokens=model_input.input_tokens,
            sampled_token_ids=model_input.input_tokens,
            input_positions=model_input.input_positions,
            seq_lens=self.seq_lens_tensor,
            slot_mapping=self.slot_mapping,
            block_tables=self.block_tables,
            paged_kv_indices=self.paged_kv_indices,
            paged_kv_indptr=self.paged_kv_indptr,
            paged_kv_last_page_len=self.paged_kv_last_page_len,
            block_table_bound=self.block_table_bound)


class FlashInferMetadataBuilder(AttentionMetadataBuilder[FlashInferMetadata]):

    def __init__(self, input_builder: "ModelInputForGPUBuilder"):
        self.slot_mapping: List[int] = []
        self.prefill_seq_lens: List[int] = []
        self.context_lens: List[int] = []
        self.block_tables: List[List[int]] = []
        self.curr_seq_lens: List[int] = []
        self.num_prefills = 0
        self.num_prefill_tokens = 0
        self.num_decode_tokens = 0

        self.input_builder = input_builder
        self.runner = input_builder.runner

        self.sliding_window = input_builder.sliding_window
        self.block_size = input_builder.block_size
        self.use_v2_block_manager = (
            input_builder.scheduler_config.use_v2_block_manager)

        # Please follow https://docs.flashinfer.ai/tutorials/kv_layout.html#page-layout
        # for the precise definition of the following fields.
        # An example:
        # request 1, page indices [0, 5, 8]
        # request 2, page indices [1, 6, 7]
        # request 3, page indices [3, 4]
        # paged_kv_indices is a concatenation of page indices of all requests:
        # [0, 5, 8, 1, 6, 7, 3, 4]
        # paged_kv_indptr is used to index into paged_kv_indices:
        # [0, 3, 6, 8]
        self.paged_kv_indices: List[int] = []
        # 0 at the beginning of paged_kv_indptr indicates the start of the
        # first request’s page indices in the paged_kv_indices list.
        self.paged_kv_indptr: List[int] = [0]
        # paged_kv_last_page_len is the length of the last page of each request
        self.paged_kv_last_page_len: List[int] = []
        self.total_blocks = 0
        self.is_profile_run: bool = False

        self.is_profile_run: bool = False

    def _add_seq_group(
            self, inter_data: "ModelInputForGPUBuilder.InterDataForSeqGroup",
            chunked_prefill_enabled: bool):
        """Add a sequence group to the metadata. Specifically update/append
        1. context length.
        2. block table.
        3. slot mapping.
        """
        is_prompt = inter_data.is_prompt
        block_tables = inter_data.block_tables
        computed_block_nums = inter_data.computed_block_nums

        for (seq_id, token_len, seq_len, curr_seq_len, query_len, context_len,
             curr_sliding_window_block) in zip(
                 inter_data.seq_ids, [len(t) for t in inter_data.input_tokens],
                 inter_data.orig_seq_lens, inter_data.seq_lens,
                 inter_data.query_lens, inter_data.context_lens,
                 inter_data.curr_sliding_window_blocks):
            self.context_lens.append(context_len)
            if is_prompt:
                self.num_prefills += 1
                self.num_prefill_tokens += token_len
                self.prefill_seq_lens.append(seq_len)
            else:
                assert query_len == 1, (
                    "seq_len: {}, context_len: {}, query_len: {}".format(
                        seq_len, context_len, query_len))
                self.num_decode_tokens += query_len
                self.curr_seq_lens.append(curr_seq_len)

            # Compute block table.
            # TODO(sang): Combine chunked prefill and prefix caching by
            # only allowing multiple of block_size chunk size.
            # NOTE: This only works for oooooooxxx style attention.
            block_table = []
            if inter_data.prefix_cache_hit:
                block_table = computed_block_nums
            elif ((chunked_prefill_enabled or not is_prompt)
                  and block_tables is not None):
                block_table = block_tables[seq_id][-curr_sliding_window_block:]
            self.block_tables.append(block_table)

            is_profile_run = is_block_tables_empty(block_tables)

            # Compute slot mapping.
            start_idx = compute_slot_mapping_start_idx(
                is_prompt, query_len, context_len, self.sliding_window,
                self.use_v2_block_manager)
            compute_slot_mapping(is_profile_run, self.slot_mapping, seq_id,
                                 seq_len, context_len, start_idx,
                                 self.block_size, inter_data.block_tables)

            # It is not necessary to add paged_kv_indices, paged_kv_indptr,
            # and paged_kv_last_page_len for profile run because we will
            # create dummy inputs.
            if is_profile_run:
                self.is_profile_run = is_profile_run
                return

            block_table = block_tables[seq_id]
            self._update_paged_kv_tensors(block_table, seq_len)

    def _update_paged_kv_tensors(self, block_table: List[int], seq_len: int):
        # Get the number of valid blocks based on sequence length.
        # If seq_len = 16, block_size = 16,
        # block_table_bound is 1 with 1 valid block.
        # If seq_len = 15, block_size = 16,
        # block_table_bound is 0 + 1 with 1 valid block.
        self.total_blocks += len(block_table)
        block_table_bound = seq_len // self.block_size + 1 \
                            if seq_len % self.block_size != 0 \
                            else seq_len // self.block_size
        self.paged_kv_indices.extend(block_table[:block_table_bound])
        self.paged_kv_indptr.append(self.paged_kv_indptr[-1] +
                                    block_table_bound)

        last_page_len = seq_len % self.block_size
        if last_page_len == 0:
            last_page_len = self.block_size
        self.paged_kv_last_page_len.append(last_page_len)

    def build(self, seq_lens: List[int], query_lens: List[int],
              cuda_graph_pad_size: int, batch_size: int):
        """Build attention metadata with on-device tensors.

        Args:
            seq_lens: The maybe padded sequence lengths of the input sequences.
            query_lens: The query lengths of the input sequences.
            cuda_graph_pad_size: The padding size for cuda graph.
                                 -1 if cuda graph is not used.
            batch_size: The maybe padded batch size.
        """
        for inter_data in self.input_builder.inter_data_list:
            self._add_seq_group(inter_data,
                                self.input_builder.chunked_prefill_enabled)

        device = self.runner.device
        use_captured_graph = cuda_graph_pad_size != -1

        max_query_len = max(query_lens)
        max_prefill_seq_len = max(self.prefill_seq_lens, default=0)
        num_decode_tokens = self.num_decode_tokens

        if use_captured_graph:
            self.slot_mapping.extend([PAD_SLOT_ID] * cuda_graph_pad_size)
            self.block_tables.extend([] * cuda_graph_pad_size)
            num_decode_tokens = batch_size

            # The shape of graph_block_tables is
            # [max batch size, max context len // block size].
            input_block_tables = self.runner.graph_block_tables[:batch_size]
            max_blocks = input_block_tables.shape[1]
            for i, block_table in enumerate(self.block_tables):
                if block_table:
<<<<<<< HEAD
                    input_block_tables[i, :len(block_table)] = block_table
=======
                    num_blocks = len(block_table)
                    if num_blocks <= max_blocks:
                        input_block_tables[i, :num_blocks] = block_table
                    else:
                        # It may be possible to have more blocks allocated due
                        # to lookahead slots of multi-step, however, they are
                        # not used anyway, so can be safely ignored.
                        input_block_tables[
                            i, :max_blocks] = block_table[:max_blocks]

>>>>>>> 9ba0817f
            block_tables = torch.from_numpy(input_block_tables).to(
                device, non_blocking=True)

            last_paged_kv_indptr = self.paged_kv_indptr[-1]
            self.paged_kv_indptr.extend([last_paged_kv_indptr] *
                                        cuda_graph_pad_size)
            self.paged_kv_last_page_len.extend([0] * cuda_graph_pad_size)
        else:
            block_tables = make_tensor_with_pad(
                self.block_tables,
                pad=0,
                dtype=torch.int,
                device=device,
            )
        assert max_query_len > 0, ("query_lens: {}".format(query_lens))

        assert device is not None
        seq_lens_tensor = async_tensor_h2d(seq_lens, torch.int, device,
                                           self.runner.pin_memory)
        query_lens_tensor = async_tensor_h2d(query_lens, torch.long, device,
                                             self.runner.pin_memory)
        slot_mapping_tensor = async_tensor_h2d(self.slot_mapping, torch.long,
                                               device, self.runner.pin_memory)
        query_start_loc = torch.zeros(query_lens_tensor.shape[0] + 1,
                                      dtype=torch.int32,
                                      device=device)
        seq_start_loc = torch.zeros(seq_lens_tensor.shape[0] + 1,
                                    dtype=torch.int32,
                                    device=device)
        torch.cumsum(seq_lens_tensor,
                     dim=0,
                     dtype=seq_start_loc.dtype,
                     out=seq_start_loc[1:])
        torch.cumsum(query_lens_tensor,
                     dim=0,
                     dtype=query_start_loc.dtype,
                     out=query_start_loc[1:])

        if len(self.paged_kv_indptr) > 0:
            # extend to the maximum number of blocks as returned by the
            # scheduler
            self.paged_kv_indices.extend(
                [0] * (self.total_blocks - len(self.paged_kv_indices)))
            paged_kv_indices_tensor = torch.tensor(self.paged_kv_indices,
                                                   device="cpu",
                                                   dtype=torch.int)
            paged_kv_indptr_tensor = torch.tensor(self.paged_kv_indptr,
                                                  device="cpu",
                                                  dtype=torch.int)
            paged_kv_last_page_len_tensor = torch.tensor(
                self.paged_kv_last_page_len, device="cpu", dtype=torch.int)
            block_table_bound_tensor = torch.zeros(len(self.paged_kv_indptr) -
                                                   1,
                                                   device="cpu",
                                                   dtype=torch.int)
        else:
            paged_kv_indices_tensor = None
            paged_kv_indptr_tensor = None
            paged_kv_last_page_len_tensor = None
            block_table_bound_tensor = None

        if self.runner.kv_cache_dtype.startswith("fp8"):
            kv_cache_dtype = FlashInferBackend.get_fp8_dtype_for_flashinfer(
                self.runner.kv_cache_dtype)
        else:
            kv_cache_dtype = get_kv_cache_torch_dtype(
                self.runner.kv_cache_dtype, self.runner.model_config.dtype)

<<<<<<< HEAD
        if self.runner.kv_cache_dtype.startswith("fp8"):
            kv_cache_dtype = FlashInferBackend.get_fp8_dtype_for_flashinfer(
                self.runner.kv_cache_dtype)
        else:
            kv_cache_dtype = get_kv_cache_torch_dtype(
                self.runner.kv_cache_dtype, self.runner.model_config.dtype)

=======
>>>>>>> 9ba0817f
        return FlashInferMetadata(
            num_prefills=self.num_prefills,
            slot_mapping=slot_mapping_tensor,
            num_prefill_tokens=self.num_prefill_tokens,
            num_decode_tokens=num_decode_tokens,
            max_prefill_seq_len=max_prefill_seq_len,
            block_tables=block_tables,
            paged_kv_indptr=paged_kv_indptr_tensor,
            paged_kv_indices=paged_kv_indices_tensor,
            paged_kv_last_page_len=paged_kv_last_page_len_tensor,
            block_table_bound=block_table_bound_tensor,
            seq_lens_tensor=seq_lens_tensor,
            num_qo_heads=self.runner.model_config.get_num_attention_heads(
                self.runner.parallel_config),
            num_kv_heads=self.runner.model_config.get_num_kv_heads(
                self.runner.parallel_config),
            head_dim=self.runner.model_config.get_head_size(),
            page_size=self.block_size,
            seq_start_loc=seq_start_loc,
            query_start_loc=query_start_loc,
            device=device,
            data_type=kv_cache_dtype,
<<<<<<< HEAD
=======
            q_data_type=self.runner.model_config.dtype,
>>>>>>> 9ba0817f
            use_cuda_graph=use_captured_graph,
            is_profile_run=self.is_profile_run)


class FlashInferImpl(AttentionImpl):

    def __init__(
        self,
        num_heads: int,
        head_size: int,
        scale: float,
        num_kv_heads: int,
        alibi_slopes: Optional[List[float]],
        sliding_window: Optional[int],
        kv_cache_dtype: str,
        blocksparse_params: Optional[Dict[str, Any]] = None,
        logits_soft_cap: Optional[float] = None,
    ) -> None:
        self.num_heads = num_heads
        self.head_size = head_size
        self.scale = float(scale)
        self.num_kv_heads = num_kv_heads
        if alibi_slopes is not None:
            alibi_slopes = torch.tensor(alibi_slopes, dtype=torch.float32)
        self.alibi_slopes = alibi_slopes
        if sliding_window is not None:
            raise ValueError("Sliding window is not supported in FlashInfer.")
        self.sliding_window = (-1, -1)
        self.kv_cache_dtype = kv_cache_dtype
        self.logits_soft_cap = logits_soft_cap

        assert self.num_heads % self.num_kv_heads == 0
        self.num_queries_per_kv = self.num_heads // self.num_kv_heads

    def forward(
        self,
        query: torch.Tensor,
        key: torch.Tensor,
        value: torch.Tensor,
        kv_cache: Optional[torch.Tensor],
        attn_metadata: FlashInferMetadata,
        k_scale: float = 1.0,
        v_scale: float = 1.0,
        attn_type: AttentionType = AttentionType.DECODER,
    ) -> torch.Tensor:
        assert k_scale == 1.0 and v_scale == 1.0, (
            "key/v_scale is not supported in FlashInfer.")
        if attn_type != AttentionType.DECODER:
            raise NotImplementedError("Encoder self-attention and "
                                      "encoder/decoder cross-attention "
                                      "are not implemented for "
                                      "FlashInferImpl")
        num_tokens, hidden_size = query.shape
        query = query.view(-1, self.num_heads, self.head_size)
        key = key.view(-1, self.num_kv_heads, self.head_size)
        value = value.view(-1, self.num_kv_heads, self.head_size)

        if attn_metadata.num_prefill_tokens > 0:
            assert attn_metadata.num_decode_tokens == 0, (
                "Chunked prefill is not supported with flashinfer yet.")
        if attn_metadata.num_decode_tokens > 0:
            assert attn_metadata.num_prefill_tokens == 0, (
                "Chunked prefill is not supported with flashinfer yet.")
        if kv_cache is not None:
            # Use the same reshape and cache kernel as flash attention.
            ops.reshape_and_cache_flash(
                key,
                value,
                kv_cache[:, 0],
                kv_cache[:, 1],
                attn_metadata.slot_mapping.flatten(),
                self.kv_cache_dtype,
                k_scale,
                v_scale,
            )
            # The FlashInfer api requires data to be in fp8_e4m3 or fp8_e5m2
            # to process the cache when the kv_cache_dtype is fp8
            if self.kv_cache_dtype.startswith("fp8"):
                torch_dtype = FlashInferBackend.get_fp8_dtype_for_flashinfer(
                    self.kv_cache_dtype)
                kv_cache = kv_cache.view(torch_dtype)

        query = query.contiguous(
        )  # Flashinfer requires query to be contiguous
        if prefill_meta := attn_metadata.prefill_metadata:
            # We will use flash attention for prefill
            # when kv_cache is not provided.
            # This happens when vllm runs the profiling to
            # determine the number of blocks.
            if kv_cache is None:
                output = torch.ops.vllm.flash_attn_varlen_func(
                    q=query,
                    k=key,
                    v=value,
                    cu_seqlens_q=prefill_meta.seq_start_loc,
                    cu_seqlens_k=prefill_meta.seq_start_loc,
                    max_seqlen_q=prefill_meta.max_prefill_seq_len,
                    max_seqlen_k=prefill_meta.max_prefill_seq_len,
                    softmax_scale=self.scale,
                    causal=True,
                    window_size=self.sliding_window,
                    alibi_slopes=self.alibi_slopes,
                )
            else:
                assert prefill_meta is not None
                assert prefill_meta.prefill_wrapper is not None
                output = prefill_meta.prefill_wrapper.forward(
                    query,
                    kv_cache,
                    logits_soft_cap=self.logits_soft_cap,
                    causal=True)
        else:
            assert attn_metadata.decode_metadata is not None
            assert attn_metadata.decode_metadata.decode_wrapper is not None
            output = attn_metadata.decode_metadata.decode_wrapper.forward(
                query,
                kv_cache,
                sm_scale=self.scale,
                logits_soft_cap=self.logits_soft_cap,
                k_scale=k_scale,
                v_scale=v_scale)
        return output.view(num_tokens, hidden_size)<|MERGE_RESOLUTION|>--- conflicted
+++ resolved
@@ -225,10 +225,7 @@
             query_start_loc=query_start_loc_host,
             device=self.runner.device,
             data_type=kv_cache_dtype,
-<<<<<<< HEAD
-=======
             q_data_type=self.runner.model_config.dtype,
->>>>>>> 9ba0817f
             use_cuda_graph=True,
             decode_wrapper=self._graph_decode_wrapper,
             prefill_wrapper=None)
@@ -334,25 +331,6 @@
             # determine the number of blocks. Therefore,
             # we don't need to prepare the input for flashinfer for profile run.
             if not self.is_profile_run:
-<<<<<<< HEAD
-                self.paged_kv_indptr = self.paged_kv_indptr.to(self.device)
-                self.paged_kv_last_page_len = self.paged_kv_last_page_len.to(
-                    self.device)
-                self.paged_kv_indices = self.paged_kv_indices.to(self.device)
-                self.prefill_wrapper.end_forward()
-                self.prefill_wrapper.begin_forward(
-                    self.query_start_loc, self.paged_kv_indptr,
-                    self.paged_kv_indices, self.paged_kv_last_page_len,
-                    self.num_qo_heads, self.num_kv_heads, self.head_dim,
-                    self.page_size)
-        else:
-            if not self.use_cuda_graph:
-                assert self.paged_kv_indices is not None
-                assert self.paged_kv_indptr is not None
-                assert self.paged_kv_last_page_len is not None
-                self.paged_kv_indices = self.paged_kv_indices.to(self.device)
-=======
->>>>>>> 9ba0817f
                 self.paged_kv_indptr = self.paged_kv_indptr.to(self.device)
                 self.paged_kv_last_page_len = self.paged_kv_last_page_len.to(
                     self.device)
@@ -508,8 +486,6 @@
         self.total_blocks = 0
         self.is_profile_run: bool = False
 
-        self.is_profile_run: bool = False
-
     def _add_seq_group(
             self, inter_data: "ModelInputForGPUBuilder.InterDataForSeqGroup",
             chunked_prefill_enabled: bool):
@@ -624,9 +600,6 @@
             max_blocks = input_block_tables.shape[1]
             for i, block_table in enumerate(self.block_tables):
                 if block_table:
-<<<<<<< HEAD
-                    input_block_tables[i, :len(block_table)] = block_table
-=======
                     num_blocks = len(block_table)
                     if num_blocks <= max_blocks:
                         input_block_tables[i, :num_blocks] = block_table
@@ -637,7 +610,6 @@
                         input_block_tables[
                             i, :max_blocks] = block_table[:max_blocks]
 
->>>>>>> 9ba0817f
             block_tables = torch.from_numpy(input_block_tables).to(
                 device, non_blocking=True)
 
@@ -706,16 +678,6 @@
             kv_cache_dtype = get_kv_cache_torch_dtype(
                 self.runner.kv_cache_dtype, self.runner.model_config.dtype)
 
-<<<<<<< HEAD
-        if self.runner.kv_cache_dtype.startswith("fp8"):
-            kv_cache_dtype = FlashInferBackend.get_fp8_dtype_for_flashinfer(
-                self.runner.kv_cache_dtype)
-        else:
-            kv_cache_dtype = get_kv_cache_torch_dtype(
-                self.runner.kv_cache_dtype, self.runner.model_config.dtype)
-
-=======
->>>>>>> 9ba0817f
         return FlashInferMetadata(
             num_prefills=self.num_prefills,
             slot_mapping=slot_mapping_tensor,
@@ -738,10 +700,7 @@
             query_start_loc=query_start_loc,
             device=device,
             data_type=kv_cache_dtype,
-<<<<<<< HEAD
-=======
             q_data_type=self.runner.model_config.dtype,
->>>>>>> 9ba0817f
             use_cuda_graph=use_captured_graph,
             is_profile_run=self.is_profile_run)
 
