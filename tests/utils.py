--- conflicted
+++ resolved
@@ -10,10 +10,7 @@
 from typing import Any, Callable, Dict, List, Optional
 
 import openai
-<<<<<<< HEAD
-=======
 import pytest
->>>>>>> 9ba0817f
 import requests
 from openai.types.completion import Completion
 from transformers import AutoTokenizer
@@ -24,16 +21,10 @@
                               init_distributed_environment)
 from vllm.engine.arg_utils import AsyncEngineArgs
 from vllm.entrypoints.openai.cli_args import make_arg_parser
-<<<<<<< HEAD
-from vllm.model_executor.model_loader.loader import DefaultModelLoader
-from vllm.platforms import current_platform
-from vllm.utils import FlexibleArgumentParser, get_open_port, is_hip
-=======
 from vllm.model_executor.model_loader.loader import get_model_loader
 from vllm.platforms import current_platform
 from vllm.utils import (FlexibleArgumentParser, cuda_device_count_stateless,
                         get_open_port, is_hip)
->>>>>>> 9ba0817f
 
 if current_platform.is_rocm():
     from amdsmi import (amdsmi_get_gpu_vram_usage,
@@ -100,19 +91,11 @@
         is_local = os.path.isdir(model)
         if not is_local:
             engine_args = AsyncEngineArgs.from_cli_args(args)
-<<<<<<< HEAD
-            engine_config = engine_args.create_engine_config()
-            dummy_loader = DefaultModelLoader(engine_config.load_config)
-            dummy_loader._prepare_weights(engine_config.model_config.model,
-                                          engine_config.model_config.revision,
-                                          fall_back_to_pt=True)
-=======
             model_config = engine_args.create_model_config()
             load_config = engine_args.create_load_config()
 
             model_loader = get_model_loader(load_config)
             model_loader.download_model(model_config)
->>>>>>> 9ba0817f
 
         env = os.environ.copy()
         # the current process might initialize cuda,
@@ -471,8 +454,6 @@
     return wrapper
 
 
-<<<<<<< HEAD
-=======
 def multi_gpu_test(*, num_gpus: int):
     """
     Decorate a test to be run only when multiple GPUs are available.
@@ -489,7 +470,6 @@
     return wrapper
 
 
->>>>>>> 9ba0817f
 async def completions_with_server_args(
     prompts: List[str],
     model_name: str,
