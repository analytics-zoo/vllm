--- conflicted
+++ resolved
@@ -23,14 +23,6 @@
 # Run basic model test
 docker exec cpu-test bash -c "
   pip install pytest matplotlib einops transformers_stream_generator
-<<<<<<< HEAD
-  pytest -v -s tests/models -m \"not vlm\" --ignore=tests/models/test_embedding.py \
-      --ignore=tests/models/test_oot_registration.py \
-      --ignore=tests/models/test_registry.py \
-      --ignore=tests/models/test_fp8.py \
-      --ignore=tests/models/test_jamba.py \
-      --ignore=tests/models/test_danube3_4b.py" # Mamba and Danube3-4B on CPU is not supported
-=======
   pytest -v -s tests/models/decoder_only/language \
     --ignore=tests/models/test_fp8.py \
     --ignore=tests/models/decoder_only/language/test_jamba.py \
@@ -41,7 +33,6 @@
   pytest -s -v \
   tests/quantization/test_compressed_tensors.py::test_compressed_tensors_w8a8_static_setup \
   tests/quantization/test_compressed_tensors.py::test_compressed_tensors_w8a8_dynanmic_per_token"
->>>>>>> 9ba0817f
 
 # online inference
 docker exec cpu-test bash -c "
