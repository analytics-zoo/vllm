--- conflicted
+++ resolved
@@ -27,9 +27,6 @@
 def run_llava_next(question):
 
     prompt = f"[INST] <image>\n{question} [/INST]"
-<<<<<<< HEAD
-    llm = LLM(model="llava-hf/llava-v1.6-mistral-7b-hf")
-=======
     llm = LLM(model="llava-hf/llava-v1.6-mistral-7b-hf", max_model_len=8192)
     stop_token_ids = None
     return llm, prompt, stop_token_ids
@@ -40,7 +37,6 @@
 def run_llava_next_video(question):
     prompt = f"USER: <video>\n{question} ASSISTANT:"
     llm = LLM(model="llava-hf/LLaVA-NeXT-Video-7B-hf", max_model_len=8192)
->>>>>>> 9ba0817f
     stop_token_ids = None
     return llm, prompt, stop_token_ids
 
@@ -167,8 +163,6 @@
     llm = LLM(model="Salesforce/blip2-opt-2.7b")
     stop_token_ids = None
     return llm, prompt, stop_token_ids
-<<<<<<< HEAD
-=======
 
 
 # Qwen
@@ -200,7 +194,6 @@
               "<|im_start|>assistant\n")
     stop_token_ids = None
     return llm, prompt, stop_token_ids
->>>>>>> 9ba0817f
 
 
 model_example_map = {
@@ -257,14 +250,11 @@
     if model not in model_example_map:
         raise ValueError(f"Model type {model} is not supported.")
 
-<<<<<<< HEAD
-=======
     modality = args.modality
     mm_input = get_multi_modal_input(args)
     data = mm_input["data"]
     question = mm_input["question"]
 
->>>>>>> 9ba0817f
     llm, prompt, stop_token_ids = model_example_map[model](question)
 
     # We set temperature to 0.2 so that outputs can be different
