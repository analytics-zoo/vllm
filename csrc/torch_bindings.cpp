--- conflicted
+++ resolved
@@ -229,18 +229,6 @@
   ops.def("ggml_mul_mat_a8(Tensor W, Tensor X, int type, int row) -> Tensor");
   ops.impl("ggml_mul_mat_a8", torch::kCUDA, &ggml_mul_mat_a8);
 
-  // Dequantization for GGML.
-  ops.def("ggml_dequantize", &ggml_dequantize);
-  ops.impl("ggml_dequantize", torch::kCUDA, &ggml_dequantize);
-
-  // mmvq kernel for GGML.
-  ops.def("ggml_mul_mat_vec_a8", &ggml_mul_mat_vec_a8);
-  ops.impl("ggml_mul_mat_vec_a8", torch::kCUDA, &ggml_mul_mat_vec_a8);
-
-  // mmq kernel for GGML.
-  ops.def("ggml_mul_mat_a8", &ggml_mul_mat_a8);
-  ops.impl("ggml_mul_mat_a8", torch::kCUDA, &ggml_mul_mat_a8);
-
   // fp8_marlin Optimized Quantized GEMM for FP8 weight-only.
   ops.def(
       "fp8_marlin_gemm(Tensor a, Tensor b_q_weight, Tensor b_scales, "
@@ -275,26 +263,16 @@
 
   // Check if cutlass scaled_mm is supported for CUDA devices of the given
   // capability
-<<<<<<< HEAD
-  ops.def("cutlass_scaled_mm_supports_fp8", &cutlass_scaled_mm_supports_fp8);
-  ops.impl("cutlass_scaled_mm_supports_fp8", torch::kCUDA,
-           &cutlass_scaled_mm_supports_fp8);
-=======
   ops.def("cutlass_scaled_mm_supports_fp8(int cuda_device_capability) -> bool");
   ops.impl("cutlass_scaled_mm_supports_fp8", &cutlass_scaled_mm_supports_fp8);
 
->>>>>>> 9ba0817f
   // Mamba selective scan kernel
   ops.def(
       "selective_scan_fwd(Tensor! u, Tensor! delta,"
       "Tensor! A, Tensor! B, Tensor! C,"
       "Tensor? D_, Tensor? z_, Tensor? delta_bias_,"
       "bool delta_softplus,"
-<<<<<<< HEAD
-      "Tensor? index_, Tensor? x) -> Tensor[]");
-=======
       "Tensor? index_, Tensor(a! -> *)? x) -> Tensor(a)[]");
->>>>>>> 9ba0817f
   ops.impl("selective_scan_fwd", torch::kCUDA, &selective_scan_fwd);
 
   ops.def(
