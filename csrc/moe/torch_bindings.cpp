#include "core/registration.h"
#include "moe_ops.h"
#include "marlin_moe_ops.h"

TORCH_LIBRARY_EXPAND(TORCH_EXTENSION_NAME, m) {
  // Apply topk softmax to the gating outputs.
  m.def(
      "topk_softmax(Tensor! topk_weights, Tensor! topk_indices, Tensor! "
      "token_expert_indices, Tensor gating_output) -> ()");
  m.impl("topk_softmax", torch::kCUDA, &topk_softmax);

#ifndef USE_ROCM
  m.def(
      "marlin_gemm_moe(Tensor! a, Tensor! b_q_weights, Tensor! sorted_ids, "
      "Tensor! topk_weights, Tensor! topk_ids, Tensor! b_scales, Tensor! "
      "g_idx, Tensor! perm, Tensor! workspace, int size_m, int size_n, int "
      "size_k, bool is_k_full, int num_experts, int topk, int moe_block_size, "
      "bool replicate_input, bool apply_weights) -> Tensor");
<<<<<<< HEAD

=======
>>>>>>> 9ba0817f
  m.impl("marlin_gemm_moe", torch::kCUDA, &marlin_gemm_moe);
#endif
}

REGISTER_EXTENSION(TORCH_EXTENSION_NAME)<|MERGE_RESOLUTION|>--- conflicted
+++ resolved
@@ -16,10 +16,6 @@
       "g_idx, Tensor! perm, Tensor! workspace, int size_m, int size_n, int "
       "size_k, bool is_k_full, int num_experts, int topk, int moe_block_size, "
       "bool replicate_input, bool apply_weights) -> Tensor");
-<<<<<<< HEAD
-
-=======
->>>>>>> 9ba0817f
   m.impl("marlin_gemm_moe", torch::kCUDA, &marlin_gemm_moe);
 #endif
 }
